--- conflicted
+++ resolved
@@ -6,11 +6,7 @@
 You will need a recent g++ release, (anything after gcc-3.2 should work), to compile libserial, and you will also need to install Google Test (gtest) and the boost unit test library.  For Debian users:
 
 ```
-<<<<<<< HEAD
-sudo apt install libboost-dev libgtest-dev
-=======
 sudo apt install libgtest-dev libboost-dev
->>>>>>> 7037af12
 ```
 ----
 If you get the source code from github and would like to install the library, you will need to generate the configure script first:
