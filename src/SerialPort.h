/******************************************************************************
 *   @file SerialPort.h                                                       *
 *   @copyright (C) 2004 by Manish Pagey                                      *
 *   crayzeewulf@users.sourceforge.net                                        *
 *                                                                            *
 *   This program is free software; you can redistribute it and/or modify     *
 *   it under the terms of the GNU General Public License as published by     *
 *   the Free Software Foundation; either version 2 of the License, or        *
 *   (at your option) any later version.                                      *
 *                                                                            *
 *   This program is distributed in the hope that it will be useful,          *
 *   but WITHOUT ANY WARRANTY; without even the implied warranty of           *
 *   MERCHANTABILITY or FITNESS FOR A PARTICULAR PURPOSE.  See the            *
 *   GNU General Public License for more details.                             *
 *                                                                            *
 *   You should have received a copy of the GNU General Public License        *
 *   along with this program; if not, write to the                            *
 *   Free Software Foundation, Inc.,                                          *
 *   59 Temple Place - Suite 330, Boston, MA  02111-1307, USA.                *
 *****************************************************************************/

#ifndef _SerialPort_h_
#define _SerialPort_h_

#include <string>
#include <vector>
#include <stdexcept>
#include <memory>
#include <cstdint>
#include <termios.h>

<<<<<<< HEAD
namespace LibSerial 
=======

//
// @todo - This class will be placed in LibSerial namespace in the next 
// version. 
//

/**
 *
 * @note This class attaches a handler to the SIGIO signal to detect
 * the data arriving at a serial port. However, this signal handler
 * will also call any signal handler that is already attached to
 * this signal. However, if other parts of the application attach a
 * signal handler to SIGIO after constructing an instance of SIGIO,
 * they must ensure that they call the existing signal handler.
 * Otherwise, it may not be possible to receive any data through
 * the serial port using this class.
 *
 * @FIXME: Provide examples of the above potential problem.
 *
 * @todo The current implementation does not check if another process
 * has locked the serial port device and does not lock the serial port
 * device after opening it. This has been observed to cause problems
 * while using this library while other programs such as minicom are
 * also accessing the same device.  It will be useful to lock the
 * serial port device when it is being used by this class.
 */
class SerialPort
>>>>>>> a658b105
{
    /**
<<<<<<< HEAD
     * @note This class attaches a handler to the SIGIO signal to detect
     * the data arriving at a serial port. However, this signal handler
     * will also call any signal handler that is already attached to
     * this signal. However, if other parts of the application attach a
     * signal handler to SIGIO after constructing an instance of SIGIO,
     * they must ensure that they call the existing signal handler.
     * Otherwise, it may not be possible to receive any data through
     * the serial port using this class.
     *
     * :FIXME: Provide examples of the above potential problem.
     *
     * @todo The current implementation does not check if another process
     * has locked the serial port device and does not lock the serial port
     * device after opening it. This has been observed to cause problems
     * while using this library while other programs such as minicom are
     * also accessing the same device.  It will be useful to lock the
     * serial port device when it is being used by this class.
     */
    class SerialPort
=======
     * @brief The allowed set of baud rates.
     */
    enum BaudRate {
        BAUD_50      = B50,
        BAUD_75      = B75,
        BAUD_110     = B110,
        BAUD_134     = B134,
        BAUD_150     = B150,
        BAUD_200     = B200,
        BAUD_300     = B300,
        BAUD_600     = B600,
        BAUD_1200    = B1200,
        BAUD_1800    = B1800,
        BAUD_2400    = B2400,
        BAUD_4800    = B4800,
        BAUD_9600    = B9600,
        BAUD_19200   = B19200,
        BAUD_38400   = B38400,
        BAUD_57600   = B57600,
        BAUD_115200  = B115200,
        BAUD_230400  = B230400,

        // @TODO: Bug#1318912: B460800 is defined on Linux but not on Mac OS X.
        // What about other operating systems ?
#ifdef __linux__
        BAUD_460800 = B460800,
        BAUD_500000 = B500000,
        BAUD_576000 = B576000,
        BAUD_921600 = B921600,
        BAUD_1000000 = B1000000, 
        BAUD_1152000 = B1152000, 
        BAUD_1500000 = B1500000,
        BAUD_2000000 = B2000000,
#if __MAX_BAUD > B2000000
        BAUD_2500000 = B2500000,
        BAUD_3000000 = B3000000,
        BAUD_3500000 = B3500000,
        BAUD_4000000 = B4000000,
#endif
#endif /* __linux__ */
        BAUD_DEFAULT = BAUD_57600
    } ;

    /**
     * @brief The allowed set of character sizes.
     */
    enum CharacterSize {
        CHAR_SIZE_5  = CS5, //!< 5 bit characters.
        CHAR_SIZE_6  = CS6, //!< 6 bit characters.
        CHAR_SIZE_7  = CS7, //!< 7 bit characters.
        CHAR_SIZE_8  = CS8, //!< 8 bit characters.
        CHAR_SIZE_DEFAULT = CHAR_SIZE_8
    } ;

    /**
     * @brief The allowed number of stop bits.
     */
    enum StopBits {
        STOP_BITS_1,   //! 1 stop bit.
        STOP_BITS_2,   //! 2 stop bits.
        STOP_BITS_DEFAULT = STOP_BITS_1
    } ;

    /**
     * @brief The allowed parity types.
     */
    enum Parity {
        PARITY_EVEN,     //!< Even parity.
        PARITY_ODD,      //!< Odd parity.
        PARITY_NONE,     //!< No parity i.e. parity checking disabled.
        PARITY_DEFAULT = PARITY_NONE
    } ;

    /**
     * @brief The allowed flow control types.
     */
    enum FlowControl {
        FLOW_CONTROL_HARD,
        FLOW_CONTROL_SOFT, // @todo - is this type allowable in linux?
        FLOW_CONTROL_NONE,
        FLOW_CONTROL_DEFAULT = FLOW_CONTROL_NONE
    } ;

    class NotOpen : public std::logic_error
    {
    public:
        NotOpen(const std::string& whatArg) :
            logic_error(whatArg) { }
    } ;

    class OpenFailed : public std::runtime_error
    {
    public:
        OpenFailed(const std::string& whatArg) :
            runtime_error(whatArg) { }
    } ;

    class AlreadyOpen : public std::logic_error
>>>>>>> a658b105
    {
    public:
        /**
         * Type used to receive and return raw data to/from methods.
         */
        using DataBuffer = std::vector<uint8_t> ;

        /**
         * The allowed set of baud rates.
         */
        enum BaudRate {
            BAUD_50      = B50,
            BAUD_75      = B75,
            BAUD_110     = B110,
            BAUD_134     = B134,
            BAUD_150     = B150,
            BAUD_200     = B200,
            BAUD_300     = B300,
            BAUD_600     = B600,
            BAUD_1200    = B1200,
            BAUD_1800    = B1800,
            BAUD_2400    = B2400,
            BAUD_4800    = B4800,
            BAUD_9600    = B9600,
            BAUD_19200   = B19200,
            BAUD_38400   = B38400,
            BAUD_57600   = B57600,
            BAUD_115200  = B115200,
            BAUD_230400  = B230400,
            //
            // Bug#1318912: B460800 is defined on Linux but not on Mac OS
            // X. What about other operating systems ?
            //
#ifdef __linux__
            BAUD_460800 = B460800,
            BAUD_500000 = B500000,
            BAUD_576000 = B576000,
            BAUD_921600 = B921600,
            BAUD_1000000 = B1000000, 
            BAUD_1152000 = B1152000, 
            BAUD_1500000 = B1500000,
            BAUD_2000000 = B2000000,
            BAUD_2500000 = B2500000,
            BAUD_3000000 = B3000000,
            BAUD_3500000 = B3500000,
            BAUD_4000000 = B4000000,
#endif
            BAUD_DEFAULT = BAUD_57600
        } ;

        enum CharacterSize {
            CHAR_SIZE_5  = CS5, //!< 5 bit characters.
            CHAR_SIZE_6  = CS6, //!< 6 bit characters.
            CHAR_SIZE_7  = CS7, //!< 7 bit characters.
            CHAR_SIZE_8  = CS8, //!< 8 bit characters.
            CHAR_SIZE_DEFAULT = CHAR_SIZE_8
        } ;

        enum StopBits {
            STOP_BITS_1,   //! 1 stop bit.
            STOP_BITS_2,   //! 2 stop bits.
            STOP_BITS_DEFAULT = STOP_BITS_1
        } ;

        enum Parity {
            PARITY_EVEN,     //!< Even parity.
            PARITY_ODD,      //!< Odd parity.
            PARITY_NONE,     //!< No parity i.e. parity checking disabled.
            PARITY_DEFAULT = PARITY_NONE
        } ;

        enum FlowControl {
            FLOW_CONTROL_HARD,
            FLOW_CONTROL_SOFT,
            FLOW_CONTROL_NONE,
            FLOW_CONTROL_DEFAULT = FLOW_CONTROL_NONE
        } ;

        class NotOpen : public std::logic_error
        {
        public:
            NotOpen(const std::string& whatArg) :
                logic_error(whatArg) { }
        } ;

        class OpenFailed : public std::runtime_error
        {
        public:
            OpenFailed(const std::string& whatArg) :
                runtime_error(whatArg) { }
        } ;

        class AlreadyOpen : public std::logic_error
        {
        public:
            AlreadyOpen( const std::string& whatArg ) :
                logic_error(whatArg) { }
        } ;

        class UnsupportedBaudRate : public std::runtime_error
        {
        public:
            UnsupportedBaudRate( const std::string& whatArg ) :
                runtime_error(whatArg) { }
        } ;

        class ReadTimeout : public std::runtime_error
        {
        public:
            ReadTimeout() : runtime_error( "Read timeout" ) { }
        } ;

        /**
         * Constructor for a serial port.
         */
        explicit SerialPort( const std::string& serialPortName ) ;

        /**
         * Destructor.
         */
        virtual ~SerialPort() noexcept ;

        /**
         * Open the serial port with the specified settings. A serial port
         * cannot be used till it is open.
         *
         * @throw AlreadyOpen This exception is thrown if the serial port
         * is already open.
         *
         * @throw OpenFailed This exception is thrown if the serial port
         * could not be opened.
         *
         * @throw UnsupportedBaudRate This exception is thrown if an unsupported
         * baurd rate value is specified via `baudRate` parameter.
         *
         * @throw std::invalid_argument This exception is thrown if an
         * invalid parameter value is specified.
         */
        void
        Open(BaudRate      baudRate    = BAUD_DEFAULT,
             CharacterSize charSize    = CHAR_SIZE_DEFAULT,
             Parity        parityType  = PARITY_DEFAULT,
             StopBits      stopBits    = STOP_BITS_DEFAULT,
             FlowControl   flowControl = FLOW_CONTROL_DEFAULT ) ;

        /**
         * Check if the serial port is open for I/O.
         */
        bool IsOpen() const ;

        /**
         * Close the serial port. All settings of the serial port will be
         * lost and no more I/O can be performed on the serial port.
         *
         * @throw NotOpen Thrown if this method is called while the serial
         * port is not open.
         *
         */
        void Close() ;

        /**
         * Set the baud rate for the serial port to the specified value
         * (baudRate).
         *
         * @throw NotOpen Thrown if this method is called while the serial
         * port is not open.
         *
         * @throw std::invalid_argument Thrown if an invalid baud rate is
         * specified.
         */
        void SetBaudRate(BaudRate baudRate) ;

        /**
         * Get the current baud rate for the serial port.
         *
         * @throw NotOpen Thrown if this method is called while the serial
         * port is not open.
         */
        BaudRate GetBaudRate() const ;

        /**
         * Set the character size for the serial port.
         *
         * @throw NotOpen Thrown if this method is called while the serial
         * port is not open.
         *
         * @throw std::invalid_argument Thrown if an invalid character
         * size is specified.
         */
        void
        SetCharSize(CharacterSize charSize) ;

        /**
         * Get the current character size for the serial port.
         *
         * @throw NotOpen Thrown if this method is called while the serial
         * port is not open.
         *
         */
        CharacterSize GetCharSize() const ;

        /**
         * Set the parity type for the serial port.
         *
         * @throw NotOpen Thrown if this method is called while the serial
         * port is not open.
         *
         * @throw std::invalid_argument Thrown if an invalid parity is
         * specified.
         */
        void SetParity(Parity parityType) ;

        /**
         * Get the parity type for the serial port.
         *
         * @throw NotOpen Thrown if this method is called while the serial
         * port is not open.
         *
         */
        Parity GetParity() const ;

        /**
         * Set the number of stop bits to be used with the serial port.
         *
         * @throw NotOpen Thrown if this method is called while the serial
         * port is not open.
         *
         * @throw std::invalid_argument Thrown if an invalid number of
         * stop bits is specified.
         */
        void SetNumOfStopBits(StopBits numOfStopBits) ;

        /**
         * Get the number of stop bits currently being used by the serial
         * port.
         *
         * @throw NotOpen Thrown if this method is called while the serial
         * port is not open.
         *
         */
        StopBits GetNumOfStopBits() const ;

        /**
         * Set flow control.
         *
         * @throw NotOpen Thrown if this method is called while the serial
         * port is not open.
         *
         * @throw std::invalid_argument Thrown if an invalid flow control
         * is specified.
         */
        void
        SetFlowControl(FlowControl flowControl) ;

        /**
         * Get the current flow control setting.
         *
         * @throw NotOpen Thrown if this method is called while the serial
         * port is not open.
         *
         */
        FlowControl GetFlowControl() const ;

        /**
         * Check if data is available at the input of the serial port.
         *
         * @throw NotOpen Thrown if this method is called while the serial
         * port is not open.
         *
         */
        bool IsDataAvailable() const ;

        /**
         * Read a single byte from the serial port. If no data is
         * available in the specified number of milliseconds (msTimeout),
         * then this method will throw ReadTimeout exception. If msTimeout
         * is 0, then this method will block till data is available.
         */
        uint8_t ReadByte(unsigned int msTimeout = 0) ;

        /**
         * Read the specified number of bytes from the serial port. The
         * method will timeout if no data is received in the specified
         * number of milliseconds (msTimeout). If msTimeout is 0, then
         * this method will block till all requested bytes are
         * received. If numOfBytes is zero, then this method will keep
         * reading data till no more data is available at the serial
         * port. In all cases, all read data is available in dataBuffer on
         * return from this method.
         */
        void Read(DataBuffer& dataBuffer,
                  unsigned int numOfBytes = 0,
                  unsigned int msTimeout  = 0) ;

        /**
         * Read a line of characters from the serial port.
         */
        const std::string
        ReadLine(unsigned int msTimeout = 0,
                 char lineTerminator = '\n') ;

        /**
         * Send a single byte to the serial port.
         *
         * @throw NotOpen Thrown if this method is called while the serial
         * port is not open.
         */
        void WriteByte(uint8_t dataByte) ;

        /**
         * Write the data from the specified vector to the serial port.
         */
        void Write(const DataBuffer& dataBuffer) ;

        /**
         * Write a string to the serial port.
         */
        void Write(const std::string& dataString) ;

        /**
         * Set the DTR line to the specified value.
         */
        void SetDtr(bool dtrState = true) ;

        /**
         * Get the status of the DTR line.
         */
        bool GetDtr() const ;

        /**
         * Set the RTS line to the specified value.
         */
        void SetRts(bool rtsState = true) ;

        /**
         * Get the status of the RTS line.
         */
        bool GetRts() const ;

        //void
        //SetCts( const bool ctsState = true )
        //    throw( NotOpen,
        //           std::runtime_error ) ;

        bool GetCts() const ;

        //void
        //SetDsr( const bool dsrState = true )
        //    throw( NotOpen,
        //           std::runtime_error ) ;

        bool GetDsr() const ;
    private:
        /**
         * Prevent copying of objects of this class by declaring the copy
         * constructor private. This method is never defined.
         */
        SerialPort(const SerialPort& otherSerialPort) = delete ;

        /**
         * Move construction is disallowed.
         */
        SerialPort(const SerialPort&& otherSerialPort) = delete ;

        /**
         * Prevent copying of objects of this class by declaring the assignment
         * operator private. This method is never defined.
         */
        SerialPort& operator=(const SerialPort& otherSerialPort ) = delete ;

        /**
         * Move assignment is not allowed.
         */
        SerialPort& operator=(const SerialPort&& otherSerialPort ) = delete ;

        /*
         * Forward declaration of the implementation class folowing the
         * PImpl idiom.
         */
        class Implementation ;

        /**
         * Pointer to implementation class instance.
         */
        std::unique_ptr<Implementation> mImpl ;
    } ;
<<<<<<< HEAD
}
=======

    /**
     * @brief Default Constructor for a serial port object.
     */
    explicit SerialPort( const std::string& serialPortName ) ;

    /**
     * @brief Default Destructor for a serial port object.
     */
    virtual ~SerialPort() throw() ;

    /**
     * @brief Opens the serial port with the specified settings.
     *        A serial port cannot be used until it has been opened.
     * @throw AlreadyOpen This exception is thrown if the serial port
     *        is already open.
     * @throw OpenFailed This exception is thrown if the serial port
     *        could not be opened.
     * @throw std::invalid_argument This exception is thrown if an
     *        invalid parameter value is specified.
     */
    void
    Open( const BaudRate      baudRate    = BAUD_DEFAULT,
          const CharacterSize charSize    = CHAR_SIZE_DEFAULT,
          const Parity        parityType  = PARITY_DEFAULT,
          const StopBits      stopBits    = STOP_BITS_DEFAULT,
          const FlowControl   flowControl = FLOW_CONTROL_DEFAULT )
        throw( AlreadyOpen,
               OpenFailed,
               UnsupportedBaudRate,
               std::invalid_argument ) ;

    /**
     * @brief Determines if the serial port is open for I/O.
     * @return Returns true iff the serial port is open.
     */
    bool
    IsOpen() const ;

    /**
     * @brief Closes the serial port. All settings of the serial port will be
     *        lost and no more I/O can be performed on the serial port.
     * @throw NotOpen This exception is thrown if this method is called while
     *        the serial port is not open.
     */
    void
    Close()
        throw(NotOpen) ;

    /**
     * @brief Sets the baud rate for the serial port to the specified value
     * @param baudRate The baud rate to be set for the serial port.
     * @throw UnsupportedBaudRate Thrown if an unsupported baud rate is
     *        specified.
     * @throw NotOpen This exception is thrown if this method is called while
     *        the serial port is not open.
     * @throw std::invalid_argument This exception is thrown if an invalid
     *        baud rate or other argument is specified.
     */
    void
    SetBaudRate( const BaudRate baudRate )
        throw( UnsupportedBaudRate,
               NotOpen,
               std::invalid_argument ) ;

    /**
     * @brief Gets the current baud rate for the serial port.
     * @throw NotOpen This exception is thrown if this method is called while
     *        the serial the port is not open
     * @throw std::runtime_error This exception is thrown if any standard
     *        runtime error is encountered.
     */
    BaudRate
    GetBaudRate() const
        throw( NotOpen,
               std::runtime_error ) ;

    /**
     * @brief Sets the character size for the serial port.
     * @param characterSize the number of bytes each character is represented
     *        within.
     * @throw NotOpen This exception is thrown if this method is called while
     *        the serial port is not open.
     * @throw std::invalid_argument This exception is thrown if an invalid
     *        character size is specified.
     */
    void
    SetCharSize( const CharacterSize charSize )
        throw( NotOpen,
               std::invalid_argument ) ;
    /**
     * @brief Gets the current character size for the serial port.
     * @throw NotOpen This exception is thrown if this method is called while
     *        the serial port is not open.
     */
    CharacterSize
    GetCharSize() const
        throw(NotOpen) ;

    /**
     * @brief Sets the parity type for the serial port.
     * @throw NotOpen This exception is thrown if this method is called while
     *        the serial port is not open.
     * @throw std::invalid_argument This exception is thrown if an invalid
     *        parity is specified.
     */
    void
    SetParity( const Parity parityType )
        throw( NotOpen,
               std::invalid_argument ) ;

    /**
     * @brief Gets the parity type for the serial port.
     * @throw NotOpen This exception is thrown if this method is called while
     *        the serial port is not open.
     */
    Parity
    GetParity() const
        throw(NotOpen) ;

    /**
     * @brief Sets the number of stop bits to be used with the serial port.
     * @brief numOfStopBits The number of stop bits to set.
     * @throw NotOpen This exception is thrown if this method is called while
     *        the serial port is not open.
     * @throw std::invalid_argument This exception is thrown if an invalid
     *        number of stop bits is specified.
     */
    void
    SetNumOfStopBits( const StopBits numOfStopBits )
        throw( NotOpen,
               std::invalid_argument ) ;

    /**
     * @brief Gets the number of stop bits currently being used by the serial
     *        port.
     * @throw NotOpen This exception is thrown if this method is called while
     *        the serial port is not open.
     */
    StopBits
    GetNumOfStopBits() const
        throw(NotOpen) ;

     /**
     * @brief Sets flow control for the serial port.
     * @throw NotOpen This exception is thrown if this method is called while
     *        the serial port is not open.
     * @throw std::invalid_argument This exception is thrown if an invalid
     *        flow control is specified.
     */
    void
    SetFlowControl( const FlowControl   flowControl )
        throw( NotOpen,
               std::invalid_argument ) ;

    /**
     * @brief Get the current flow control setting.
     * @throw NotOpen This exception is thrown if the method is called while
     *        the serial port is not open.
     * @return Returns the flow control type of the serial port.
     */
    FlowControl
    GetFlowControl() const
        throw( NotOpen ) ;

    /**
     * @brief Checks if data is available at the input of the serial port.
     * @throw NotOpen This exception is thrown if the method is called while
     *        the serial port is not open.
     * @return Returns true iff data is available to read.
     */
    bool
    IsDataAvailable() const
        throw(NotOpen) ;

    /**
     * @brief Reads a single byte from the serial port.
     *        If no data is available within the specified number
     *        of milliseconds (msTimeout), then this method will
     *        throw a ReadTimeout exception. If msTimeout is 0,
     *        then this method will block until data is available.
     * @param msTimeout The timeout period in milliseconds.
     * @throw NotOpen This exception is thrown if this method is called while
     *        the serial port is not open.
     * @throw ReadTimeout This exception is thrown if the timeout value is
     *        reached before a line termination character is received.
     * @throw std::runtime_error This exception is thrown if any standard
     *        runtime error is encountered.
     * @return Returns the byte read.
     */
    unsigned char
    ReadByte( const unsigned int msTimeout = 0 )
        throw( NotOpen,
               ReadTimeout,
               std::runtime_error ) ;

    
    /**
     * @brief A vector of character types to store data bytes read from the
     *        serial port.
     */
    typedef std::vector<unsigned char> DataBuffer ;
    
    /**
     * @brief Reads the specified number of bytes from the serial port.
     *        The method will timeout if no data is received in the specified
     *        number of milliseconds (msTimeout). If msTimeout is 0, then
     *        this method will block until all requested bytes are
     *        received. If numOfBytes is zero, then this method will keep
     *        reading data till no more data is available at the serial port.
     *        In all cases, all read data is available in dataBuffer on
     *        return from this method.
     * @param dataBuffer The data buffer to place serial data into.
     * @param numOfBytes The number of bytes to read before returning.
     * @param msTimeout The timeout period in milliseconds.
     * @throw NotOpen This exception is thrown if this method is called while
     *        the serial port is not open.
     * @throw ReadTimeout This exception is thrown if the timeout value is
     *        reached before a line termination character is received.
     * @throw std::runtime_error This exception is thrown if any standard
     *        runtime error is encountered.
     */
    void
    Read( DataBuffer&        dataBuffer,
          const unsigned int numOfBytes = 0,
          const unsigned int msTimeout  = 0 )
        throw( NotOpen,
               ReadTimeout,
               std::runtime_error ) ;

    /**
     * @brief Reads a line of characters from the serial port.
     *        The method will timeout if no data is received in the specified
     *        number of milliseconds (msTimeout). If msTimeout is 0, then
     *        this method will block until a line terminator is received.
     *        If a line terminator is read, a string will be returned,
     *        however, if the timeout is reached, an exception will be thrown
     *        and all previously read data will be lost.
     * @param msTimeout The timeout value to return if a line termination
     *        character is not read.
     * @param lineTerminator The line termination character to specify the
     *        end of a line.
     * @throw NotOpen This exception is thrown if this method is called while
     *        the serial port is not open.
     * @throw ReadTimeout This exception is thrown if the timeout value is
     *        reached before a line termination character is received.
     * @throw std::runtime_error This exception is thrown if any standard
     *        runtime error is encountered.
     * @return Returns the line read from the serial port ending with the line
     *         termination character iff sucessful.
     */
    const std::string
    ReadLine( const unsigned int msTimeout = 0,
              const char         lineTerminator = '\n' )
        throw( NotOpen,
               ReadTimeout,
               std::runtime_error ) ;

    /**
     * @brief Writes a single byte to the serial port.
     * @param dataByte The byte to be written to the serial port.
     * @throw NotOpen This exception is thrown if this method is called while
     *        the serial port is not open.
     * @throw std::runtime_error This exception is thrown if any standard
     *        runtime error is encountered.
     */
    void
    WriteByte(const unsigned char dataByte)
        throw( NotOpen,
               std::runtime_error ) ;

    /**
     * @brief Writes a DataBuffer vector to the serial port.
     * @param dataBuffer The DataBuffer vector to be written to the serial
     *        port.
     * @throw NotOpen This exception is thrown if this method is called while
     *        the serial port is not open.
     * @throw std::runtime_error This exception is thrown if any standard
     *        runtime error is encountered.
     */
    void
    Write(const DataBuffer& dataBuffer)
        throw( NotOpen,
               std::runtime_error ) ;

    /**
     * @brief Writes a std::string to the serial port.
     * @param dataString The data string to be written to the serial port.
     * @throw NotOpen This exception is thrown if this method is called while the serial port is not open.
     * @throw std::runtime_error This exception is thrown if any standard runtime error is encountered.
     */
    void
    Write(const std::string& dataString)
        throw( NotOpen,
               std::runtime_error ) ;

    /**
     * @brief Sets the DTR line to the specified value.
     * @param dtrState The line voltage state to be set,
     *        (true = high, false = low).
     * @throw NotOpen This exception is thrown if this method is called while
     *        the serial port is not open.
     * @throw std::runtime_error This exception is thrown if any standard
     *        runtime error is encountered.
     */
    void
    SetDtr( const bool dtrState = true )
        throw( NotOpen,
               std::runtime_error ) ;

     /**
     * @brief Gets the status of the DTR line.
     * @throw NotOpen This exception is thrown if this method is called while
     *        the serial port is not open.
     * @throw std::runtime_error This exception is thrown if any standard
     *        runtime error is encountered.
     */
    bool
    GetDtr() const
        throw( NotOpen,
               std::runtime_error ) ;

    /**
     * @brief Sets the RTS (ready-to-send) line to the specified value.
     * @param rtsState The line voltage state to be set,
     *        (true = high, false = low).
     * @throw NotOpen This exception is thrown if this method is called while
     *        the serial port is not open.
     * @throw std::runtime_error This exception is thrown if any standard
     *        runtime error is encountered.
     */
    void
    SetRts( const bool rtsState = true )
        throw( NotOpen,
               std::runtime_error ) ;

    /**
     * @brief Gets the status of the RTS (ready-to-send) line.
     * @throw NotOpen This exception is thrown if this method is called while
     *        the serial port is not open.
     * @throw std::runtime_error This exception is thrown if any standard
     *        runtime error is encountered.
     */
    bool
    GetRts() const
        throw( NotOpen,
               std::runtime_error ) ;
        
    /**
     * @brief Gets the status of the CTS (clear-to-send) line.
     * @throw NotOpen This exception is thrown if this method is called while
     *        the serial port is not open.
     * @throw std::runtime_error This exception is thrown if any standard
     *        runtime error is encountered.
     */
    bool
    GetCts() const
        throw( NotOpen,
               std::runtime_error ) ;

    /**
     * @brief Gets the status of the DSR (data-set-ready) line.
     * @throw NotOpen This exception is thrown if this method is called while
     *        the serial port is not open.
     * @throw std::runtime_error This exception is thrown if any standard
     *        runtime error is encountered.
     */
    bool
    GetDsr() const
        throw( NotOpen,
               std::runtime_error ) ;
private:
    /**
     * @brief Prevents copying of objects of this class by declaring the copy
     *        constructor private. This method is never defined.
     */
    SerialPort( const SerialPort& otherSerialPort ) ;

    /**
     * @brief Prevents copying of objects of this class by declaring the
     *        assignment operator private. This method is never defined.
     */
    SerialPort& operator=(const SerialPort& otherSerialPort ) ;

    /**
     * @brief Forward declaration of the implementation class folowing
     *        the PImpl idiom.
     */
    class SerialPortImpl ;

    /**
     * @brief Pointer to implementation class instance.
     */
    SerialPortImpl* mSerialPortImpl ;
} ;
>>>>>>> a658b105

#endif // #ifndef _SerialPort_h_
<|MERGE_RESOLUTION|>--- conflicted
+++ resolved
@@ -29,40 +29,10 @@
 #include <cstdint>
 #include <termios.h>
 
-<<<<<<< HEAD
+
 namespace LibSerial 
-=======
-
-//
-// @todo - This class will be placed in LibSerial namespace in the next 
-// version. 
-//
-
-/**
- *
- * @note This class attaches a handler to the SIGIO signal to detect
- * the data arriving at a serial port. However, this signal handler
- * will also call any signal handler that is already attached to
- * this signal. However, if other parts of the application attach a
- * signal handler to SIGIO after constructing an instance of SIGIO,
- * they must ensure that they call the existing signal handler.
- * Otherwise, it may not be possible to receive any data through
- * the serial port using this class.
- *
- * @FIXME: Provide examples of the above potential problem.
- *
- * @todo The current implementation does not check if another process
- * has locked the serial port device and does not lock the serial port
- * device after opening it. This has been observed to cause problems
- * while using this library while other programs such as minicom are
- * also accessing the same device.  It will be useful to lock the
- * serial port device when it is being used by this class.
- */
-class SerialPort
->>>>>>> a658b105
 {
     /**
-<<<<<<< HEAD
      * @note This class attaches a handler to the SIGIO signal to detect
      * the data arriving at a serial port. However, this signal handler
      * will also call any signal handler that is already attached to
@@ -72,7 +42,7 @@
      * Otherwise, it may not be possible to receive any data through
      * the serial port using this class.
      *
-     * :FIXME: Provide examples of the above potential problem.
+     * @FIXME: Provide examples of the above potential problem.
      *
      * @todo The current implementation does not check if another process
      * has locked the serial port device and does not lock the serial port
@@ -82,117 +52,19 @@
      * serial port device when it is being used by this class.
      */
     class SerialPort
-=======
-     * @brief The allowed set of baud rates.
-     */
-    enum BaudRate {
-        BAUD_50      = B50,
-        BAUD_75      = B75,
-        BAUD_110     = B110,
-        BAUD_134     = B134,
-        BAUD_150     = B150,
-        BAUD_200     = B200,
-        BAUD_300     = B300,
-        BAUD_600     = B600,
-        BAUD_1200    = B1200,
-        BAUD_1800    = B1800,
-        BAUD_2400    = B2400,
-        BAUD_4800    = B4800,
-        BAUD_9600    = B9600,
-        BAUD_19200   = B19200,
-        BAUD_38400   = B38400,
-        BAUD_57600   = B57600,
-        BAUD_115200  = B115200,
-        BAUD_230400  = B230400,
-
-        // @TODO: Bug#1318912: B460800 is defined on Linux but not on Mac OS X.
-        // What about other operating systems ?
-#ifdef __linux__
-        BAUD_460800 = B460800,
-        BAUD_500000 = B500000,
-        BAUD_576000 = B576000,
-        BAUD_921600 = B921600,
-        BAUD_1000000 = B1000000, 
-        BAUD_1152000 = B1152000, 
-        BAUD_1500000 = B1500000,
-        BAUD_2000000 = B2000000,
-#if __MAX_BAUD > B2000000
-        BAUD_2500000 = B2500000,
-        BAUD_3000000 = B3000000,
-        BAUD_3500000 = B3500000,
-        BAUD_4000000 = B4000000,
-#endif
-#endif /* __linux__ */
-        BAUD_DEFAULT = BAUD_57600
-    } ;
-
-    /**
-     * @brief The allowed set of character sizes.
-     */
-    enum CharacterSize {
-        CHAR_SIZE_5  = CS5, //!< 5 bit characters.
-        CHAR_SIZE_6  = CS6, //!< 6 bit characters.
-        CHAR_SIZE_7  = CS7, //!< 7 bit characters.
-        CHAR_SIZE_8  = CS8, //!< 8 bit characters.
-        CHAR_SIZE_DEFAULT = CHAR_SIZE_8
-    } ;
-
-    /**
-     * @brief The allowed number of stop bits.
-     */
-    enum StopBits {
-        STOP_BITS_1,   //! 1 stop bit.
-        STOP_BITS_2,   //! 2 stop bits.
-        STOP_BITS_DEFAULT = STOP_BITS_1
-    } ;
-
-    /**
-     * @brief The allowed parity types.
-     */
-    enum Parity {
-        PARITY_EVEN,     //!< Even parity.
-        PARITY_ODD,      //!< Odd parity.
-        PARITY_NONE,     //!< No parity i.e. parity checking disabled.
-        PARITY_DEFAULT = PARITY_NONE
-    } ;
-
-    /**
-     * @brief The allowed flow control types.
-     */
-    enum FlowControl {
-        FLOW_CONTROL_HARD,
-        FLOW_CONTROL_SOFT, // @todo - is this type allowable in linux?
-        FLOW_CONTROL_NONE,
-        FLOW_CONTROL_DEFAULT = FLOW_CONTROL_NONE
-    } ;
-
-    class NotOpen : public std::logic_error
     {
     public:
-        NotOpen(const std::string& whatArg) :
-            logic_error(whatArg) { }
-    } ;
-
-    class OpenFailed : public std::runtime_error
-    {
-    public:
-        OpenFailed(const std::string& whatArg) :
-            runtime_error(whatArg) { }
-    } ;
-
-    class AlreadyOpen : public std::logic_error
->>>>>>> a658b105
-    {
-    public:
-        /**
-         * Type used to receive and return raw data to/from methods.
+
+        /**
+         * @brief Type used to receive and return raw data to/from methods.
          */
         using DataBuffer = std::vector<uint8_t> ;
 
         /**
-         * The allowed set of baud rates.
-         */
-        enum BaudRate {
+         * @brief The allowed set of baud rates.
+         */
+        enum BaudRate
+        {
             BAUD_50      = B50,
             BAUD_75      = B75,
             BAUD_110     = B110,
@@ -230,742 +102,338 @@
             BAUD_4000000 = B4000000,
 #endif
             BAUD_DEFAULT = BAUD_57600
-        } ;
-
-        enum CharacterSize {
+        };
+
+        /**
+         * @brief The allowed set of character sizes.
+         */
+        enum CharacterSize
+        {
             CHAR_SIZE_5  = CS5, //!< 5 bit characters.
             CHAR_SIZE_6  = CS6, //!< 6 bit characters.
             CHAR_SIZE_7  = CS7, //!< 7 bit characters.
             CHAR_SIZE_8  = CS8, //!< 8 bit characters.
             CHAR_SIZE_DEFAULT = CHAR_SIZE_8
-        } ;
-
-        enum StopBits {
+        };
+
+        /**
+         * @brief The allowed number of stop bits.
+         */
+        enum StopBits
+        {
             STOP_BITS_1,   //! 1 stop bit.
             STOP_BITS_2,   //! 2 stop bits.
             STOP_BITS_DEFAULT = STOP_BITS_1
-        } ;
-
-        enum Parity {
+        };
+
+        /**
+         * @brief The allowed parity types.
+         */
+        enum Parity
+        {
             PARITY_EVEN,     //!< Even parity.
             PARITY_ODD,      //!< Odd parity.
             PARITY_NONE,     //!< No parity i.e. parity checking disabled.
             PARITY_DEFAULT = PARITY_NONE
-        } ;
-
-        enum FlowControl {
+        };
+
+        /**
+         * @brief The allowed flow control types.
+         */
+        enum FlowControl
+        {
             FLOW_CONTROL_HARD,
             FLOW_CONTROL_SOFT,
             FLOW_CONTROL_NONE,
             FLOW_CONTROL_DEFAULT = FLOW_CONTROL_NONE
-        } ;
+        };
 
         class NotOpen : public std::logic_error
         {
         public:
-            NotOpen(const std::string& whatArg) :
-                logic_error(whatArg) { }
-        } ;
+            NotOpen(const std::string& whatArg)
+                : logic_error(whatArg)
+            {
+            }
+        };
 
         class OpenFailed : public std::runtime_error
         {
         public:
-            OpenFailed(const std::string& whatArg) :
-                runtime_error(whatArg) { }
-        } ;
+            OpenFailed(const std::string& whatArg)
+                : runtime_error(whatArg)
+            {
+            }
+        };
 
         class AlreadyOpen : public std::logic_error
         {
         public:
-            AlreadyOpen( const std::string& whatArg ) :
-                logic_error(whatArg) { }
-        } ;
+            AlreadyOpen( const std::string& whatArg)
+                : logic_error(whatArg)
+            {
+            }
+        };
 
         class UnsupportedBaudRate : public std::runtime_error
         {
         public:
-            UnsupportedBaudRate( const std::string& whatArg ) :
-                runtime_error(whatArg) { }
-        } ;
+            UnsupportedBaudRate( const std::string& whatArg )
+                : runtime_error(whatArg)
+            {
+            }
+        };
 
         class ReadTimeout : public std::runtime_error
         {
         public:
-            ReadTimeout() : runtime_error( "Read timeout" ) { }
-        } ;
-
-        /**
-         * Constructor for a serial port.
-         */
-        explicit SerialPort( const std::string& serialPortName ) ;
-
-        /**
-         * Destructor.
-         */
-        virtual ~SerialPort() noexcept ;
-
-        /**
-         * Open the serial port with the specified settings. A serial port
-         * cannot be used till it is open.
-         *
-         * @throw AlreadyOpen This exception is thrown if the serial port
-         * is already open.
-         *
-         * @throw OpenFailed This exception is thrown if the serial port
-         * could not be opened.
-         *
-         * @throw UnsupportedBaudRate This exception is thrown if an unsupported
-         * baurd rate value is specified via `baudRate` parameter.
-         *
-         * @throw std::invalid_argument This exception is thrown if an
-         * invalid parameter value is specified.
-         */
-        void
-        Open(BaudRate      baudRate    = BAUD_DEFAULT,
-             CharacterSize charSize    = CHAR_SIZE_DEFAULT,
-             Parity        parityType  = PARITY_DEFAULT,
-             StopBits      stopBits    = STOP_BITS_DEFAULT,
-             FlowControl   flowControl = FLOW_CONTROL_DEFAULT ) ;
-
-        /**
-         * Check if the serial port is open for I/O.
-         */
-        bool IsOpen() const ;
-
-        /**
-         * Close the serial port. All settings of the serial port will be
-         * lost and no more I/O can be performed on the serial port.
-         *
-         * @throw NotOpen Thrown if this method is called while the serial
-         * port is not open.
-         *
-         */
-        void Close() ;
-
-        /**
-         * Set the baud rate for the serial port to the specified value
-         * (baudRate).
-         *
-         * @throw NotOpen Thrown if this method is called while the serial
-         * port is not open.
-         *
-         * @throw std::invalid_argument Thrown if an invalid baud rate is
-         * specified.
-         */
-        void SetBaudRate(BaudRate baudRate) ;
-
-        /**
-         * Get the current baud rate for the serial port.
-         *
-         * @throw NotOpen Thrown if this method is called while the serial
-         * port is not open.
-         */
-        BaudRate GetBaudRate() const ;
-
-        /**
-         * Set the character size for the serial port.
-         *
-         * @throw NotOpen Thrown if this method is called while the serial
-         * port is not open.
-         *
-         * @throw std::invalid_argument Thrown if an invalid character
-         * size is specified.
-         */
-        void
-        SetCharSize(CharacterSize charSize) ;
-
-        /**
-         * Get the current character size for the serial port.
-         *
-         * @throw NotOpen Thrown if this method is called while the serial
-         * port is not open.
-         *
-         */
-        CharacterSize GetCharSize() const ;
-
-        /**
-         * Set the parity type for the serial port.
-         *
-         * @throw NotOpen Thrown if this method is called while the serial
-         * port is not open.
-         *
-         * @throw std::invalid_argument Thrown if an invalid parity is
-         * specified.
-         */
-        void SetParity(Parity parityType) ;
-
-        /**
-         * Get the parity type for the serial port.
-         *
-         * @throw NotOpen Thrown if this method is called while the serial
-         * port is not open.
-         *
-         */
-        Parity GetParity() const ;
-
-        /**
-         * Set the number of stop bits to be used with the serial port.
-         *
-         * @throw NotOpen Thrown if this method is called while the serial
-         * port is not open.
-         *
-         * @throw std::invalid_argument Thrown if an invalid number of
-         * stop bits is specified.
-         */
-        void SetNumOfStopBits(StopBits numOfStopBits) ;
-
-        /**
-         * Get the number of stop bits currently being used by the serial
-         * port.
-         *
-         * @throw NotOpen Thrown if this method is called while the serial
-         * port is not open.
-         *
-         */
-        StopBits GetNumOfStopBits() const ;
-
-        /**
-         * Set flow control.
-         *
-         * @throw NotOpen Thrown if this method is called while the serial
-         * port is not open.
-         *
-         * @throw std::invalid_argument Thrown if an invalid flow control
-         * is specified.
-         */
-        void
-        SetFlowControl(FlowControl flowControl) ;
-
-        /**
-         * Get the current flow control setting.
-         *
-         * @throw NotOpen Thrown if this method is called while the serial
-         * port is not open.
-         *
-         */
-        FlowControl GetFlowControl() const ;
-
-        /**
-         * Check if data is available at the input of the serial port.
-         *
-         * @throw NotOpen Thrown if this method is called while the serial
-         * port is not open.
-         *
-         */
-        bool IsDataAvailable() const ;
-
-        /**
-         * Read a single byte from the serial port. If no data is
-         * available in the specified number of milliseconds (msTimeout),
-         * then this method will throw ReadTimeout exception. If msTimeout
-         * is 0, then this method will block till data is available.
-         */
-        uint8_t ReadByte(unsigned int msTimeout = 0) ;
-
-        /**
-         * Read the specified number of bytes from the serial port. The
-         * method will timeout if no data is received in the specified
-         * number of milliseconds (msTimeout). If msTimeout is 0, then
-         * this method will block till all requested bytes are
-         * received. If numOfBytes is zero, then this method will keep
-         * reading data till no more data is available at the serial
-         * port. In all cases, all read data is available in dataBuffer on
-         * return from this method.
+            ReadTimeout()
+                : runtime_error("Read timeout")
+            {
+            }
+        };
+
+        /**
+         * @brief Default Constructor for a serial port object.
+         */
+        explicit SerialPort(const std::string& serialPortName);
+
+        /**
+         * @brief Default Destructor for a serial port object.
+         */
+        virtual ~SerialPort() noexcept;
+
+        /**
+         * @brief Opens the serial port with the specified settings.
+         *        A serial port cannot be used until it has been opened.
+         * @param baudRate The serial port baud rate.
+         * @param charSize The serial port character size.
+         * @param parityType The serial port parity type.
+         * @param stopBits The serial port number of stop bits.
+         * @param flowControl The serial port flow control type.
+         */
+        void Open(const BaudRate      baudRate    = BAUD_DEFAULT,
+                  const CharacterSize charSize    = CHAR_SIZE_DEFAULT,
+                  const Parity        parityType  = PARITY_DEFAULT,
+                  const StopBits      stopBits    = STOP_BITS_DEFAULT,
+                  const FlowControl   flowControl = FLOW_CONTROL_DEFAULT);
+
+        /**
+         * @brief Determines if the serial port is open for I/O.
+         * @return Returns true iff the serial port is open.
+         */
+        bool IsOpen() const;
+
+        /**
+         * @brief Closes the serial port. All settings of the serial port will be
+         *        lost and no more I/O can be performed on the serial port.
+         */
+        void Close();
+
+        /**
+         * @brief Sets the baud rate for the serial port to the specified value
+         * @param baudRate The baud rate to be set for the serial port.
+         */
+        void SetBaudRate(const BaudRate baudRate);
+
+        /**
+         * @brief Gets the current baud rate for the serial port.
+         * @return Returns the baud rate.
+         */
+        BaudRate GetBaudRate() const;
+
+        /**
+         * @brief Sets the character size for the serial port.
+         * @param charSize The character size to be set.
+         */
+        void SetCharSize(const CharacterSize charSize);
+
+        /**
+         * @brief Gets the current character size for the serial port.
+         * @return Returns the character size.
+         */
+        CharacterSize GetCharSize() const;
+
+        /**
+         * @brief Sets the parity type for the serial port.
+         * @param parityType The parity type to be set.
+         */
+        void SetParity(const Parity parityType);
+
+        /**
+         * @brief Gets the parity type for the serial port.
+         * @return Returns the parity type.
+         */
+        Parity GetParity() const;
+
+        /**
+         * @brief Sets the number of stop bits to be used with the serial port.
+         * @param numOfStopBits The number of stop bits to set.
+         */
+        void SetNumOfStopBits(const StopBits numOfStopBits);
+
+        /**
+         * @brief Gets the number of stop bits currently being used by the serial
+         * @return Returns the number of stop bits.
+         */
+        StopBits GetNumOfStopBits() const;
+
+        /**
+         * @brief Sets flow control for the serial port.
+         * @param flowControl The flow control type to be set.
+         */
+        void SetFlowControl(const FlowControl flowControl);
+
+        /**
+         * @brief Get the current flow control setting.
+         * @return Returns the flow control type of the serial port.
+         */
+        FlowControl GetFlowControl() const;
+
+        /**
+         * @brief Checks if data is available at the input of the serial port.
+         * @return Returns true iff data is available to read.
+         */
+        bool IsDataAvailable() const;
+
+        /**
+         * @brief Reads a single byte from the serial port.
+         *        If no data is available within the specified number
+         *        of milliseconds (msTimeout), then this method will
+         *        throw a ReadTimeout exception. If msTimeout is 0,
+         *        then this method will block until data is available.
+         * @param msTimeout The timeout period in milliseconds.
+         * @return Returns the byte read.
+         */
+        uint8_t ReadByte(const unsigned int msTimeout = 0);
+
+        /**
+         * @brief Reads the specified number of bytes from the serial port.
+         *        The method will timeout if no data is received in the specified
+         *        number of milliseconds (msTimeout). If msTimeout is 0, then
+         *        this method will block until all requested bytes are
+         *        received. If numOfBytes is zero, then this method will keep
+         *        reading data till no more data is available at the serial port.
+         *        In all cases, all read data is available in dataBuffer on
+         *        return from this method.
+         * @param dataBuffer The data buffer to place serial data into.
+         * @param numOfBytes The number of bytes to read before returning.
+         * @param msTimeout The timeout period in milliseconds.
          */
         void Read(DataBuffer& dataBuffer,
-                  unsigned int numOfBytes = 0,
-                  unsigned int msTimeout  = 0) ;
-
-        /**
-         * Read a line of characters from the serial port.
-         */
-        const std::string
-        ReadLine(unsigned int msTimeout = 0,
-                 char lineTerminator = '\n') ;
-
-        /**
-         * Send a single byte to the serial port.
-         *
-         * @throw NotOpen Thrown if this method is called while the serial
-         * port is not open.
-         */
-        void WriteByte(uint8_t dataByte) ;
-
-        /**
-         * Write the data from the specified vector to the serial port.
-         */
-        void Write(const DataBuffer& dataBuffer) ;
-
-        /**
-         * Write a string to the serial port.
-         */
-        void Write(const std::string& dataString) ;
-
-        /**
-         * Set the DTR line to the specified value.
-         */
-        void SetDtr(bool dtrState = true) ;
-
-        /**
-         * Get the status of the DTR line.
-         */
-        bool GetDtr() const ;
-
-        /**
-         * Set the RTS line to the specified value.
-         */
-        void SetRts(bool rtsState = true) ;
-
-        /**
-         * Get the status of the RTS line.
-         */
-        bool GetRts() const ;
-
-        //void
-        //SetCts( const bool ctsState = true )
-        //    throw( NotOpen,
-        //           std::runtime_error ) ;
-
-        bool GetCts() const ;
-
-        //void
-        //SetDsr( const bool dsrState = true )
-        //    throw( NotOpen,
-        //           std::runtime_error ) ;
-
-        bool GetDsr() const ;
+                  const unsigned int numOfBytes = 0,
+                  const unsigned int msTimeout  = 0);
+
+        /**
+         * @brief Reads a line of characters from the serial port.
+         *        The method will timeout if no data is received in the specified
+         *        number of milliseconds (msTimeout). If msTimeout is 0, then
+         *        this method will block until a line terminator is received.
+         *        If a line terminator is read, a string will be returned,
+         *        however, if the timeout is reached, an exception will be thrown
+         *        and all previously read data will be lost.
+         * @param msTimeout The timeout value to return if a line termination
+         *        character is not read.
+         * @param lineTerminator The line termination character to specify the
+         *        end of a line.
+         * @return Returns the line read from the serial port ending along with the
+         *         line termination character iff sucessful.
+         */
+        std::string ReadLine(const unsigned int msTimeout = 0,
+                             const char lineTerminator = '\n');
+
+        /**
+         * @brief Writes a single byte to the serial port.
+         * @param dataByte The byte to be written to the serial port.
+         */
+        void WriteByte(const uint8_t dataByte);
+
+        /**
+         * @brief Writes a DataBuffer vector to the serial port.
+         * @param dataBuffer The DataBuffer vector to be written to the serial
+         *        port.
+         */
+        void Write(const DataBuffer& dataBuffer);
+
+        /**
+         * @brief Writes a std::string to the serial port.
+         * @param dataString The data string to be written to the serial port.
+         * @throw NotOpen This exception is thrown if this method is called while the serial port is not open.
+         * @throw std::runtime_error This exception is thrown if any standard runtime error is encountered.
+         */
+        void Write(const std::string& dataString);
+
+        /**
+         * @brief Sets the DTR line to the specified value.
+         * @param dtrState The line voltage state to be set,
+         *        (true = high, false = low).
+         */
+        void SetDtr(const bool dtrState = true);
+
+        /**
+         * @brief Gets the status of the DTR line.
+         * @return Returns true iff the status of the DTR line is high.
+         */
+        bool GetDtr() const;
+
+        /**
+         * @brief Set the RTS line to the specified value.
+         * @param rtsState The line voltage state to be set,
+         *        (true = high, false = low).
+         */
+        void SetRts(const bool rtsState = true);
+
+        /**
+         * @brief Get the status of the RTS line.
+         * @return Returns true iff the status of the RTS line is high.
+         */
+        bool GetRts() const;
+
+        /**
+         * @brief Get the status of the CTS line.
+         * @return Returns true iff the status of the CTS line is high.
+         */
+        bool GetCts() const;
+
+        /**
+         * @brief Get the status of the DSR line.
+         * @return Returns true iff the status of the DSR line is high.
+         */
+        bool GetDsr() const;
     private:
         /**
-         * Prevent copying of objects of this class by declaring the copy
-         * constructor private. This method is never defined.
+         * @brief Prevents copying of objects of this class by declaring the copy
+         *        constructor private. This method is never defined.
          */
         SerialPort(const SerialPort& otherSerialPort) = delete ;
 
         /**
-         * Move construction is disallowed.
+         * @brief Move construction is disallowed.
          */
         SerialPort(const SerialPort&& otherSerialPort) = delete ;
 
         /**
-         * Prevent copying of objects of this class by declaring the assignment
-         * operator private. This method is never defined.
+         * @brief Prevents copying of objects of this class by declaring the
+         *        assignment operator private. This method is never defined.
          */
         SerialPort& operator=(const SerialPort& otherSerialPort ) = delete ;
 
         /**
-         * Move assignment is not allowed.
+         * @brief Move assignment is not allowed.
          */
         SerialPort& operator=(const SerialPort&& otherSerialPort ) = delete ;
 
-        /*
-         * Forward declaration of the implementation class folowing the
-         * PImpl idiom.
+        /**
+         * @brief Forward declaration of the implementation class folowing
+         *        the PImpl idiom.
          */
         class Implementation ;
 
         /**
-         * Pointer to implementation class instance.
+         * @brief Pointer to implementation class instance.
          */
         std::unique_ptr<Implementation> mImpl ;
     } ;
-<<<<<<< HEAD
 }
-=======
-
-    /**
-     * @brief Default Constructor for a serial port object.
-     */
-    explicit SerialPort( const std::string& serialPortName ) ;
-
-    /**
-     * @brief Default Destructor for a serial port object.
-     */
-    virtual ~SerialPort() throw() ;
-
-    /**
-     * @brief Opens the serial port with the specified settings.
-     *        A serial port cannot be used until it has been opened.
-     * @throw AlreadyOpen This exception is thrown if the serial port
-     *        is already open.
-     * @throw OpenFailed This exception is thrown if the serial port
-     *        could not be opened.
-     * @throw std::invalid_argument This exception is thrown if an
-     *        invalid parameter value is specified.
-     */
-    void
-    Open( const BaudRate      baudRate    = BAUD_DEFAULT,
-          const CharacterSize charSize    = CHAR_SIZE_DEFAULT,
-          const Parity        parityType  = PARITY_DEFAULT,
-          const StopBits      stopBits    = STOP_BITS_DEFAULT,
-          const FlowControl   flowControl = FLOW_CONTROL_DEFAULT )
-        throw( AlreadyOpen,
-               OpenFailed,
-               UnsupportedBaudRate,
-               std::invalid_argument ) ;
-
-    /**
-     * @brief Determines if the serial port is open for I/O.
-     * @return Returns true iff the serial port is open.
-     */
-    bool
-    IsOpen() const ;
-
-    /**
-     * @brief Closes the serial port. All settings of the serial port will be
-     *        lost and no more I/O can be performed on the serial port.
-     * @throw NotOpen This exception is thrown if this method is called while
-     *        the serial port is not open.
-     */
-    void
-    Close()
-        throw(NotOpen) ;
-
-    /**
-     * @brief Sets the baud rate for the serial port to the specified value
-     * @param baudRate The baud rate to be set for the serial port.
-     * @throw UnsupportedBaudRate Thrown if an unsupported baud rate is
-     *        specified.
-     * @throw NotOpen This exception is thrown if this method is called while
-     *        the serial port is not open.
-     * @throw std::invalid_argument This exception is thrown if an invalid
-     *        baud rate or other argument is specified.
-     */
-    void
-    SetBaudRate( const BaudRate baudRate )
-        throw( UnsupportedBaudRate,
-               NotOpen,
-               std::invalid_argument ) ;
-
-    /**
-     * @brief Gets the current baud rate for the serial port.
-     * @throw NotOpen This exception is thrown if this method is called while
-     *        the serial the port is not open
-     * @throw std::runtime_error This exception is thrown if any standard
-     *        runtime error is encountered.
-     */
-    BaudRate
-    GetBaudRate() const
-        throw( NotOpen,
-               std::runtime_error ) ;
-
-    /**
-     * @brief Sets the character size for the serial port.
-     * @param characterSize the number of bytes each character is represented
-     *        within.
-     * @throw NotOpen This exception is thrown if this method is called while
-     *        the serial port is not open.
-     * @throw std::invalid_argument This exception is thrown if an invalid
-     *        character size is specified.
-     */
-    void
-    SetCharSize( const CharacterSize charSize )
-        throw( NotOpen,
-               std::invalid_argument ) ;
-    /**
-     * @brief Gets the current character size for the serial port.
-     * @throw NotOpen This exception is thrown if this method is called while
-     *        the serial port is not open.
-     */
-    CharacterSize
-    GetCharSize() const
-        throw(NotOpen) ;
-
-    /**
-     * @brief Sets the parity type for the serial port.
-     * @throw NotOpen This exception is thrown if this method is called while
-     *        the serial port is not open.
-     * @throw std::invalid_argument This exception is thrown if an invalid
-     *        parity is specified.
-     */
-    void
-    SetParity( const Parity parityType )
-        throw( NotOpen,
-               std::invalid_argument ) ;
-
-    /**
-     * @brief Gets the parity type for the serial port.
-     * @throw NotOpen This exception is thrown if this method is called while
-     *        the serial port is not open.
-     */
-    Parity
-    GetParity() const
-        throw(NotOpen) ;
-
-    /**
-     * @brief Sets the number of stop bits to be used with the serial port.
-     * @brief numOfStopBits The number of stop bits to set.
-     * @throw NotOpen This exception is thrown if this method is called while
-     *        the serial port is not open.
-     * @throw std::invalid_argument This exception is thrown if an invalid
-     *        number of stop bits is specified.
-     */
-    void
-    SetNumOfStopBits( const StopBits numOfStopBits )
-        throw( NotOpen,
-               std::invalid_argument ) ;
-
-    /**
-     * @brief Gets the number of stop bits currently being used by the serial
-     *        port.
-     * @throw NotOpen This exception is thrown if this method is called while
-     *        the serial port is not open.
-     */
-    StopBits
-    GetNumOfStopBits() const
-        throw(NotOpen) ;
-
-     /**
-     * @brief Sets flow control for the serial port.
-     * @throw NotOpen This exception is thrown if this method is called while
-     *        the serial port is not open.
-     * @throw std::invalid_argument This exception is thrown if an invalid
-     *        flow control is specified.
-     */
-    void
-    SetFlowControl( const FlowControl   flowControl )
-        throw( NotOpen,
-               std::invalid_argument ) ;
-
-    /**
-     * @brief Get the current flow control setting.
-     * @throw NotOpen This exception is thrown if the method is called while
-     *        the serial port is not open.
-     * @return Returns the flow control type of the serial port.
-     */
-    FlowControl
-    GetFlowControl() const
-        throw( NotOpen ) ;
-
-    /**
-     * @brief Checks if data is available at the input of the serial port.
-     * @throw NotOpen This exception is thrown if the method is called while
-     *        the serial port is not open.
-     * @return Returns true iff data is available to read.
-     */
-    bool
-    IsDataAvailable() const
-        throw(NotOpen) ;
-
-    /**
-     * @brief Reads a single byte from the serial port.
-     *        If no data is available within the specified number
-     *        of milliseconds (msTimeout), then this method will
-     *        throw a ReadTimeout exception. If msTimeout is 0,
-     *        then this method will block until data is available.
-     * @param msTimeout The timeout period in milliseconds.
-     * @throw NotOpen This exception is thrown if this method is called while
-     *        the serial port is not open.
-     * @throw ReadTimeout This exception is thrown if the timeout value is
-     *        reached before a line termination character is received.
-     * @throw std::runtime_error This exception is thrown if any standard
-     *        runtime error is encountered.
-     * @return Returns the byte read.
-     */
-    unsigned char
-    ReadByte( const unsigned int msTimeout = 0 )
-        throw( NotOpen,
-               ReadTimeout,
-               std::runtime_error ) ;
-
-    
-    /**
-     * @brief A vector of character types to store data bytes read from the
-     *        serial port.
-     */
-    typedef std::vector<unsigned char> DataBuffer ;
-    
-    /**
-     * @brief Reads the specified number of bytes from the serial port.
-     *        The method will timeout if no data is received in the specified
-     *        number of milliseconds (msTimeout). If msTimeout is 0, then
-     *        this method will block until all requested bytes are
-     *        received. If numOfBytes is zero, then this method will keep
-     *        reading data till no more data is available at the serial port.
-     *        In all cases, all read data is available in dataBuffer on
-     *        return from this method.
-     * @param dataBuffer The data buffer to place serial data into.
-     * @param numOfBytes The number of bytes to read before returning.
-     * @param msTimeout The timeout period in milliseconds.
-     * @throw NotOpen This exception is thrown if this method is called while
-     *        the serial port is not open.
-     * @throw ReadTimeout This exception is thrown if the timeout value is
-     *        reached before a line termination character is received.
-     * @throw std::runtime_error This exception is thrown if any standard
-     *        runtime error is encountered.
-     */
-    void
-    Read( DataBuffer&        dataBuffer,
-          const unsigned int numOfBytes = 0,
-          const unsigned int msTimeout  = 0 )
-        throw( NotOpen,
-               ReadTimeout,
-               std::runtime_error ) ;
-
-    /**
-     * @brief Reads a line of characters from the serial port.
-     *        The method will timeout if no data is received in the specified
-     *        number of milliseconds (msTimeout). If msTimeout is 0, then
-     *        this method will block until a line terminator is received.
-     *        If a line terminator is read, a string will be returned,
-     *        however, if the timeout is reached, an exception will be thrown
-     *        and all previously read data will be lost.
-     * @param msTimeout The timeout value to return if a line termination
-     *        character is not read.
-     * @param lineTerminator The line termination character to specify the
-     *        end of a line.
-     * @throw NotOpen This exception is thrown if this method is called while
-     *        the serial port is not open.
-     * @throw ReadTimeout This exception is thrown if the timeout value is
-     *        reached before a line termination character is received.
-     * @throw std::runtime_error This exception is thrown if any standard
-     *        runtime error is encountered.
-     * @return Returns the line read from the serial port ending with the line
-     *         termination character iff sucessful.
-     */
-    const std::string
-    ReadLine( const unsigned int msTimeout = 0,
-              const char         lineTerminator = '\n' )
-        throw( NotOpen,
-               ReadTimeout,
-               std::runtime_error ) ;
-
-    /**
-     * @brief Writes a single byte to the serial port.
-     * @param dataByte The byte to be written to the serial port.
-     * @throw NotOpen This exception is thrown if this method is called while
-     *        the serial port is not open.
-     * @throw std::runtime_error This exception is thrown if any standard
-     *        runtime error is encountered.
-     */
-    void
-    WriteByte(const unsigned char dataByte)
-        throw( NotOpen,
-               std::runtime_error ) ;
-
-    /**
-     * @brief Writes a DataBuffer vector to the serial port.
-     * @param dataBuffer The DataBuffer vector to be written to the serial
-     *        port.
-     * @throw NotOpen This exception is thrown if this method is called while
-     *        the serial port is not open.
-     * @throw std::runtime_error This exception is thrown if any standard
-     *        runtime error is encountered.
-     */
-    void
-    Write(const DataBuffer& dataBuffer)
-        throw( NotOpen,
-               std::runtime_error ) ;
-
-    /**
-     * @brief Writes a std::string to the serial port.
-     * @param dataString The data string to be written to the serial port.
-     * @throw NotOpen This exception is thrown if this method is called while the serial port is not open.
-     * @throw std::runtime_error This exception is thrown if any standard runtime error is encountered.
-     */
-    void
-    Write(const std::string& dataString)
-        throw( NotOpen,
-               std::runtime_error ) ;
-
-    /**
-     * @brief Sets the DTR line to the specified value.
-     * @param dtrState The line voltage state to be set,
-     *        (true = high, false = low).
-     * @throw NotOpen This exception is thrown if this method is called while
-     *        the serial port is not open.
-     * @throw std::runtime_error This exception is thrown if any standard
-     *        runtime error is encountered.
-     */
-    void
-    SetDtr( const bool dtrState = true )
-        throw( NotOpen,
-               std::runtime_error ) ;
-
-     /**
-     * @brief Gets the status of the DTR line.
-     * @throw NotOpen This exception is thrown if this method is called while
-     *        the serial port is not open.
-     * @throw std::runtime_error This exception is thrown if any standard
-     *        runtime error is encountered.
-     */
-    bool
-    GetDtr() const
-        throw( NotOpen,
-               std::runtime_error ) ;
-
-    /**
-     * @brief Sets the RTS (ready-to-send) line to the specified value.
-     * @param rtsState The line voltage state to be set,
-     *        (true = high, false = low).
-     * @throw NotOpen This exception is thrown if this method is called while
-     *        the serial port is not open.
-     * @throw std::runtime_error This exception is thrown if any standard
-     *        runtime error is encountered.
-     */
-    void
-    SetRts( const bool rtsState = true )
-        throw( NotOpen,
-               std::runtime_error ) ;
-
-    /**
-     * @brief Gets the status of the RTS (ready-to-send) line.
-     * @throw NotOpen This exception is thrown if this method is called while
-     *        the serial port is not open.
-     * @throw std::runtime_error This exception is thrown if any standard
-     *        runtime error is encountered.
-     */
-    bool
-    GetRts() const
-        throw( NotOpen,
-               std::runtime_error ) ;
-        
-    /**
-     * @brief Gets the status of the CTS (clear-to-send) line.
-     * @throw NotOpen This exception is thrown if this method is called while
-     *        the serial port is not open.
-     * @throw std::runtime_error This exception is thrown if any standard
-     *        runtime error is encountered.
-     */
-    bool
-    GetCts() const
-        throw( NotOpen,
-               std::runtime_error ) ;
-
-    /**
-     * @brief Gets the status of the DSR (data-set-ready) line.
-     * @throw NotOpen This exception is thrown if this method is called while
-     *        the serial port is not open.
-     * @throw std::runtime_error This exception is thrown if any standard
-     *        runtime error is encountered.
-     */
-    bool
-    GetDsr() const
-        throw( NotOpen,
-               std::runtime_error ) ;
-private:
-    /**
-     * @brief Prevents copying of objects of this class by declaring the copy
-     *        constructor private. This method is never defined.
-     */
-    SerialPort( const SerialPort& otherSerialPort ) ;
-
-    /**
-     * @brief Prevents copying of objects of this class by declaring the
-     *        assignment operator private. This method is never defined.
-     */
-    SerialPort& operator=(const SerialPort& otherSerialPort ) ;
-
-    /**
-     * @brief Forward declaration of the implementation class folowing
-     *        the PImpl idiom.
-     */
-    class SerialPortImpl ;
-
-    /**
-     * @brief Pointer to implementation class instance.
-     */
-    SerialPortImpl* mSerialPortImpl ;
-} ;
->>>>>>> a658b105
-
-#endif // #ifndef _SerialPort_h_
+
+#endif // #ifndef _SerialPort_h_