/******************************************************************************
 *   @file SerialStreamBuf.cc                                                 *
 *   @copyright                                                               *
 *                                                                            *
 *   This program is free software; you can redistribute it and/or modify     *
 *   it under the terms of the GNU General Public License as published by     *
 *   the Free Software Foundation; either version 2 of the License, or        *
 *   (at your option) any later version.                                      *
 *                                                                            *
 *   This program is distributed in the hope that it will be useful,          *
 *   but WITHOUT ANY WARRANTY; without even the implied warranty of           *
 *   MERCHANTABILITY or FITNESS FOR A PARTICULAR PURPOSE.  See the            *
 *   GNU General Public License for more details.                             *
 *                                                                            *
 *   You should have received a copy of the GNU General Public License        *
 *   along with this program; if not, write to the                            *
 *   Free Software Foundation, Inc.,                                          *
 *   59 Temple Place - Suite 330, Boston, MA  02111-1307, USA.                *
 *****************************************************************************/

#include "SerialStreamBuf.h"
#include <iostream>
#include <sys/types.h>
#include <sys/stat.h>
#include <fcntl.h>
#include <unistd.h>
#include <cassert>
#include <fstream>
#include <limits.h>
#include <strings.h>


using namespace std ;

namespace LibSerial
{
    class SerialStreamBuf::Implementation
    {
    public:
        Implementation() ;

        ~Implementation() { /* empty */ }

        BaudRate
        SetBaudRate(const BaudRate baud_rate) ;

        BaudRate
        GetBaudRate() const ;

        CharSize
        SetCharSize(const CharSize char_size) ;

        CharSize
        GetCharSize() const ;

        short SetNumOfStopBits(short numOfStopBits) ;
        short NumOfStopBits() const ; 

        SerialStreamBuf::ParityEnum 
        SetParity(const SerialStreamBuf::ParityEnum parityType) ;

        SerialStreamBuf::ParityEnum 
        Parity() const ;

        SerialStreamBuf::FlowControlEnum 
        SetFlowControl(const SerialStreamBuf::FlowControlEnum flowControlType) ;

<<<<<<< HEAD
        SerialStreamBuf::FlowControlEnum 
        FlowControl() const ;

        short SetVMin( short vtime ) ;
        short VMin() const;

        short SetVTime( short vtime ) ;
        short VTime() const;

        streamsize
        xsgetn(char_type *s, streamsize n) ;
=======
    SerialStreamBuf::BaudRateEnum
    SetBaudRate(const SerialStreamBuf::BaudRateEnum baud_rate) ;

    SerialStreamBuf::BaudRateEnum
    BaudRate() const ;

    SerialStreamBuf::CharSizeEnum
    SetCharSize(const SerialStreamBuf::CharSizeEnum char_size) ;

    SerialStreamBuf::CharSizeEnum
    CharSize() const ;
>>>>>>> a658b105

        streamsize 
        showmanyc() ;

<<<<<<< HEAD
        streambuf::int_type
        underflow() ;

        streambuf::int_type
        pbackfail(int_type c) ;

        streamsize
        xsputn(const char_type *s, streamsize n) ;

        streambuf::int_type
        overflow(int_type c) ;

    public: // Yes. "public"
        /** 
         * We use unbuffered I/O for the serial port. However, we
         * need to provide the putback of atleast one
         * character. This character contains the putback
         * character.
         */
        char mPutbackChar ;
=======
    SerialStreamBuf::ParityEnum 
    SetParity(const SerialStreamBuf::ParityEnum parityType) ;

    SerialStreamBuf::ParityEnum 
    Parity() const ;

    SerialStreamBuf::FlowControlEnum 
    SetFlowControl(const SerialStreamBuf::FlowControlEnum flowControlType) ;
    
    SerialStreamBuf::FlowControlEnum 
    FlowControl() const ;

    short SetVMin( short vmin ) ;
    short VMin() const;

    short SetVTime( short vtime ) ;
    short VTime() const;
>>>>>>> a658b105

        /** 
         * True if a putback value is available in mPutbackChar. 
         */
        bool mPutbackAvailable ;

        /** 
         * The file descriptor associated with the serial port. 
         */
        int mFileDescriptor ;

        /* ------------------------------------------------------------
         * Private Methods
         * ------------------------------------------------------------
         */
        /** 
         * This routine is called by open() in order to
         * initialize some parameters of the serial port and
         * setting its parameters to default values.
         * 
         * @return -1 on failure and some other value on success. 
         */
        int InitializeSerialPort() ;

        int SetParametersToDefault() ;
    } ;

    SerialStreamBuf::SerialStreamBuf() :
        mImpl(new Implementation)
    {
        setbuf(0, 0) ;
        return ;
    }


<<<<<<< HEAD
    SerialStreamBuf::~SerialStreamBuf() 
=======
 
SerialStreamBuf::~SerialStreamBuf() 
{
    if ( this->is_open() ) 
>>>>>>> a658b105
    {
        if( this->is_open() ) 
        {
            this->close() ;
        }
        return ;
    }


    bool
    SerialStreamBuf::is_open() const 
    {
        return (-1 != mImpl->mFileDescriptor) ;
    }


<<<<<<< HEAD
    std::streambuf* 
    SerialStreamBuf::setbuf(char_type *, std::streamsize) 
=======
SerialStreamBuf*
SerialStreamBuf::close() 
{
    //
    // Return a null pointer if the serial port is not currently open. 
    //
    if ( this->is_open() == false ) 
>>>>>>> a658b105
    {
        return std::streambuf::setbuf(0, 0) ;
    }
<<<<<<< HEAD


    SerialStreamBuf*
    SerialStreamBuf::close() 
=======
    //
    // Otherwise, close the serial port and set the file descriptor
    // to an invalid value.
    //
    if ( -1 == ::close(mImpl->mFileDescriptor) ) 
    {
        //
        // If the close failed then return a null pointer. 
        //
        return 0 ;
    } 
    else 
>>>>>>> a658b105
    {
        //
        // Return a null pointer if the serial port is not currently open. 
        //
        if( this->is_open() == false ) 
        {
            return 0 ;
        }
        //
        // Otherwise, close the serial port and set the file descriptor
        // to an invalid value.
        //
        if( -1 == ::close(mImpl->mFileDescriptor) ) 
        {
            //
            // If the close failed then return a null pointer. 
            //
            return 0 ;
        } 
        else 
        {
            //
            // Set the file descriptor to an invalid value, -1. 
            //
            mImpl->mFileDescriptor = -1 ;
            //
            // On success, return "this" as required by the C++ standard.
            //
            return this ;
        }
    }
<<<<<<< HEAD

    std::streambuf::int_type
    SerialStreamBuf::uflow() 
=======
}
    
std::streambuf::int_type
SerialStreamBuf::uflow() 
{
    int_type next_ch = underflow() ;
    mImpl->mPutbackAvailable = false ;
    return next_ch ;
}

SerialStreamBuf*
SerialStreamBuf::open( const string filename,
                       ios_base::openmode mode ) 
{
    //
    // If the buffer is alreay open then we should not allow a call to
    // another open().
    //
    if ( is_open() != false ) 
>>>>>>> a658b105
    {
        int_type next_ch = underflow() ;
        mImpl->mPutbackAvailable = false ;
        return next_ch ;
    }

    SerialStreamBuf*
    SerialStreamBuf::open( const string filename,
                           ios_base::openmode mode ) 
    {
        //
        // If the buffer is alreay open then we should not allow a call to
        // another open().
        //
        if( is_open() != false ) 
        {
            return 0 ;
        }
        //
        // We only allow three different combinations of ios_base::openmode
        // so we can use a switch here to construct the flags to be used
        // with the open() system call.
        //
        int flags ;
        if ( mode == (ios_base::in|ios_base::out) ) 
        {
            flags = O_RDWR ;
        } 
        else if ( mode == ios_base::in ) 
        {
            flags = O_RDONLY ;
        } 
        else if ( mode == ios_base::out ) 
        {
            flags = O_WRONLY ;
        } 
        else 
        {
            return 0 ;
        }
        /* switch( mode ) {
           case ios_base::in:
           flags = O_RDONLY ;
           break ;
           case ios_base::out:
           flags = O_WRONLY ;
           break ;
           case (ios_base::in|ios_base::out):
           flags = O_RDWR ;
           break ;
           default:
           return 0 ;
           break ;
           } */
        //
        // Since we are dealing with the serial port we need to use the
        // O_NOCTTY option.
        //
        flags |= O_NOCTTY ;
        //
        // Try to open the serial port. 
        //
        mImpl->mFileDescriptor = ::open(filename.c_str(), flags) ;
        if( -1 == mImpl->mFileDescriptor ) 
        {
            return 0 ;
        }
        //
        // Initialize the serial port. 
        //
        if( -1 == mImpl->InitializeSerialPort() ) 
        {
            return 0 ;
        }
        return this;
    }
<<<<<<< HEAD

    int
    SerialStreamBuf::SetParametersToDefault() 
=======
    /* switch( mode ) {
       case ios_base::in:
       flags = O_RDONLY ;
       break ;
       case ios_base::out:
       flags = O_WRONLY ;
       break ;
       case (ios_base::in|ios_base::out):
       flags = O_RDWR ;
       break ;
       default:
       return 0 ;
       break ;
       } */
    //
    // Since we are dealing with the serial port we need to use the
    // O_NOCTTY option.
    //
    flags |= O_NOCTTY ;
    //
    // Try to open the serial port. 
    //
    mImpl->mFileDescriptor = ::open(filename.c_str(), flags) ;
    if ( -1 == mImpl->mFileDescriptor ) 
>>>>>>> a658b105
    {
        return mImpl->SetParametersToDefault() ;
    }
<<<<<<< HEAD

    BaudRate
    SerialStreamBuf::SetBaudRate(const BaudRate baud_rate) 
=======
    //
    // Initialize the serial port. 
    //
    if ( -1 == mImpl->InitializeSerialPort() ) 
>>>>>>> a658b105
    {
        return mImpl->SetBaudRate( baud_rate ) ;
    }
<<<<<<< HEAD
=======
    return this;
}


int
SerialStreamBuf::SetParametersToDefault() 
{
    return mImpl->SetParametersToDefault() ;
}


SerialStreamBuf::BaudRateEnum
SerialStreamBuf::SetBaudRate(const BaudRateEnum baud_rate) 
{
    return mImpl->SetBaudRate( baud_rate ) ;
}

SerialStreamBuf::BaudRateEnum
SerialStreamBuf::BaudRate() const 
{
    return mImpl->BaudRate() ;
}


SerialStreamBuf::CharSizeEnum
SerialStreamBuf::SetCharSize(const CharSizeEnum char_size) 
{
    return mImpl->SetCharSize( char_size ) ;
}
>>>>>>> a658b105

    BaudRate
    SerialStreamBuf::GetBaudRate() const 
    {
        return mImpl->GetBaudRate() ;
    }

<<<<<<< HEAD
=======
SerialStreamBuf::CharSizeEnum
SerialStreamBuf::CharSize() const
{
    return mImpl->CharSize() ;
}
>>>>>>> a658b105

    CharSize
    SerialStreamBuf::SetCharSize(const CharSize char_size) 
    {
        return mImpl->SetCharSize( char_size ) ;
    }

<<<<<<< HEAD
=======
short
SerialStreamBuf::SetNumOfStopBits(short stop_bits)
{
    return mImpl->SetNumOfStopBits( stop_bits ) ;
}
>>>>>>> a658b105

    CharSize
    SerialStreamBuf::GetCharSize() const 
    {
        return mImpl->GetCharSize() ;
    }

<<<<<<< HEAD
=======
short 
SerialStreamBuf::NumOfStopBits() const
{
    return mImpl->NumOfStopBits() ;
}
>>>>>>> a658b105

    short
    SerialStreamBuf::SetNumOfStopBits(short stop_bits) 
    {
        return mImpl->SetNumOfStopBits( stop_bits ) ;
    }

<<<<<<< HEAD

    short 
    SerialStreamBuf::NumOfStopBits() const 
    {
        return mImpl->NumOfStopBits() ;
    }


    SerialStreamBuf::ParityEnum
    SerialStreamBuf::SetParity(const ParityEnum parity) 
=======
SerialStreamBuf::ParityEnum
SerialStreamBuf::SetParity(const ParityEnum parity)
{
    return mImpl->SetParity( parity ) ;
}

SerialStreamBuf::ParityEnum
SerialStreamBuf::Parity() const 
{
    return mImpl->Parity() ;
}

SerialStreamBuf::FlowControlEnum
SerialStreamBuf::SetFlowControl(const FlowControlEnum flow_c)
{
    return mImpl->SetFlowControl( flow_c ) ;
}

SerialStreamBuf::FlowControlEnum
SerialStreamBuf::Implementation::SetFlowControl(const SerialStreamBuf::FlowControlEnum flow_c) 
{
    if ( -1 == mFileDescriptor ) 
>>>>>>> a658b105
    {
        return mImpl->SetParity( parity ) ;
    }
<<<<<<< HEAD

    SerialStreamBuf::ParityEnum
    SerialStreamBuf::Parity() const 
    {
        return mImpl->Parity() ;
    }

    SerialStreamBuf::FlowControlEnum
    SerialStreamBuf::SetFlowControl(const FlowControlEnum flow_c) 
    {
        return mImpl->SetFlowControl( flow_c ) ;
    }

    SerialStreamBuf::FlowControlEnum
    SerialStreamBuf::Implementation::SetFlowControl(const SerialStreamBuf::FlowControlEnum flow_c)
    {
        if( -1 == mFileDescriptor ) 
        {
            return FLOW_CONTROL_INVALID ;
=======
    //
    // Flush any unwritten, unread data from the serial port. 
    //
    if ( -1 == tcflush(mFileDescriptor, TCIOFLUSH) ) 
    {
        return FLOW_CONTROL_INVALID ;
    }
    //
    // Get the current terminal settings. 
    //
    struct termios tset;
    int retval = tcgetattr( mFileDescriptor, &tset );
    if ( -1 == retval )
    {
        return FLOW_CONTROL_INVALID ;
    }
    //
    // Set the flow control. Hardware flow control uses the RTS (Ready
    // To Send) and CTS (clear to Send) lines. Software flow control
    // uses IXON|IXOFF
    //
    if ( FLOW_CONTROL_HARD == flow_c )
    {
        tset.c_iflag &= ~ (IXON|IXOFF) ;
        tset.c_cflag |= CRTSCTS ;
        tset.c_cc[VSTART] = _POSIX_VDISABLE ;
        tset.c_cc[VSTOP] = _POSIX_VDISABLE ;
    }
    else if ( FLOW_CONTROL_SOFT == flow_c )
    {
        tset.c_iflag |= IXON|IXOFF ;
        tset.c_cflag &= ~CRTSCTS ;
        tset.c_cc[VSTART] = CTRL_Q ; // 0x11 (021) ^q
        tset.c_cc[VSTOP]  = CTRL_S ; // 0x13 (023) ^s
    }
    else
    {
        tset.c_iflag &= ~(IXON|IXOFF) ;
        tset.c_cflag &= ~CRTSCTS ;
    }
    
    retval = tcsetattr(mFileDescriptor, TCSANOW, &tset);
    
    if (-1 == retval)
    {
        return FLOW_CONTROL_INVALID ;
    }
    return FlowControl() ;
}

SerialStreamBuf::FlowControlEnum
SerialStreamBuf::FlowControl() const 
{
    return mImpl->FlowControl() ;
}

short 
SerialStreamBuf::SetVMin( short vmin ) 
{
    return mImpl->SetVMin( vmin ) ;
}

short 
SerialStreamBuf::VMin() const 
{
    return mImpl->VMin() ;
}

short 
SerialStreamBuf::Implementation::VMin() const 
{
    if ( -1 == mFileDescriptor )
    {
        return -1 ;
    }
    //
    // Get the current terminal settings. 
    //
    struct termios term_setting ;
    
    if ( -1 == tcgetattr(mFileDescriptor, &term_setting) )
    {
        return -1 ;
    }

    return term_setting.c_cc[VMIN];
}

short 
SerialStreamBuf::SetVTime( short vtime ) 
{
    return mImpl->SetVTime( vtime ) ;
}

short 
SerialStreamBuf::VTime() const 
{
    return mImpl->VTime() ;
}


streamsize
SerialStreamBuf::xsgetn(char_type *s, streamsize n) 
{
    return mImpl->xsgetn( s, n ) ;
}

std::streamsize
SerialStreamBuf::showmanyc() 
{
    return mImpl->showmanyc() ;
}

streambuf::int_type
SerialStreamBuf::underflow() 
{
    return mImpl->underflow() ;
}



streambuf::int_type
SerialStreamBuf::pbackfail(int_type c) 
{
    return mImpl->pbackfail(c) ;
}


streamsize
SerialStreamBuf::xsputn(const char_type *s, streamsize n) 
{
    return mImpl->xsputn( s, n ) ;
}

streambuf::int_type
SerialStreamBuf::overflow(int_type c) 
{
    return mImpl->overflow(c) ;
}

inline
SerialStreamBuf::Implementation::Implementation() :
    mPutbackChar(0),
    mPutbackAvailable(false),
    mFileDescriptor(-1)
{
    /* empty */
}

inline
int 
SerialStreamBuf::Implementation::SetParametersToDefault()
{
    if ( -1 == mFileDescriptor )
    {
        return -1 ;
    }
    //
    // Set all values (also the ones, which are not covered by the
    // parameter-functions of this library).
    //
    struct termios tio;
    
    if ( -1 == tcgetattr(mFileDescriptor, &tio) )
    {
    	return -1 ;
    }
    tio.c_iflag = IGNBRK ;
    tio.c_oflag = 0 ;
    tio.c_cflag = B19200 | CS8 | CLOCAL | CREAD ;
    tio.c_lflag = 0 ;
    //
    // :TRICKY:
    // termios.c_line is not a standard element of the termios structure (as 
    // per the Single Unix Specification 2. This is only present under Linux.
    //
#ifdef __linux__
    tio.c_line = '\0';
#endif
    bzero( &tio.c_cc, sizeof(tio.c_cc) ) ;
    tio.c_cc[VTIME] = 0;
    tio.c_cc[VMIN]  = 1;
    
    if ( -1 == tcsetattr(mFileDescriptor,TCSANOW,&tio) )
    {
        return -1 ;
    }
    //
    // Baud rate
    //
    if ( BAUD_INVALID == SetBaudRate(DEFAULT_BAUD) )
    {
        return -1 ;
    }
    //
    // Character size. 
    //
    if ( CHAR_SIZE_INVALID == SetCharSize(DEFAULT_CHAR_SIZE) )
    {
        return -1 ;
    }
    //
    // Number of stop bits. 
    //
    if ( -1 == SetNumOfStopBits(DEFAULT_NO_OF_STOP_BITS) )
    {
        return -1 ;
    }
    //
    // Parity
    //
    if ( PARITY_INVALID == SetParity(DEFAULT_PARITY) )
    {
        return -1 ;
    }
    //
    // Flow control
    //
    if ( FLOW_CONTROL_INVALID == SetFlowControl(DEFAULT_FLOW_CONTROL) )
    {
        return -1 ;
    }
    //
    // VMin
    //
    if ( -1 == SetVMin(DEFAULT_VMIN) )
    {
        return -1 ;
    }
    //
    // VTime
    //
    if ( -1 == SetVTime(DEFAULT_VTIME) )
    {
        return -1 ;
    }
    //
    // All done. Return a value other than -1. 
    //
    return 0 ;
}

inline
int
SerialStreamBuf::Implementation::InitializeSerialPort() 
{
    //
    // If we do not have a valid file descriptor then return with
    // failure.
    //
    if ( -1 == this->mFileDescriptor )
    {
        return -1 ;
    }
    //
    // Use non-blocking mode while configuring the serial port. 
    //
    int flags = fcntl(this->mFileDescriptor, F_GETFL, 0) ;
    if ( -1 == fcntl( this->mFileDescriptor, 
                     F_SETFL, 
                     flags | O_NONBLOCK ) )
    {
        return -1 ;
    }
    //
    // Flush out any garbage left behind in the buffers associated
    // with the port from any previous operations. 
    //
    if ( -1 == tcflush(this->mFileDescriptor, TCIOFLUSH) )
    {
        return -1 ;
    }
    //
    // Set up the default configuration for the serial port. 
    //
    if ( -1 == this->SetParametersToDefault() )
    {
        return -1 ;
    }
    //
    // Allow all further communications to happen in blocking 
    // mode. 
    //
    flags = fcntl(this->mFileDescriptor, F_GETFL, 0) ;
    if ( -1 == fcntl( this->mFileDescriptor, 
                      F_SETFL, 
                      flags & ~O_NONBLOCK ) )
    {
        return -1 ;
    }
    //
    // If we get here without problems then we are good; return a value
    // different from -1.
    //
    return 0 ;
}

inline
SerialStreamBuf::BaudRateEnum
SerialStreamBuf::Implementation::SetBaudRate( const SerialStreamBuf::BaudRateEnum baud_rate )
{
    if ( -1 == mFileDescriptor )
    {
        return BAUD_INVALID ;
    }
    
    switch (baud_rate)
    {
    case BAUD_50:
    case BAUD_75:   
    case BAUD_110:  
    case BAUD_134:  
    case BAUD_150:  
    case BAUD_200:  
    case BAUD_300:  
    case BAUD_600:  
    case BAUD_1200: 
    case BAUD_1800: 
    case BAUD_2400: 
    case BAUD_4800: 
    case BAUD_9600: 
    case BAUD_19200:
    case BAUD_38400:
    case BAUD_57600:
    case BAUD_115200:
        //
        // Get the current terminal settings. 
        //
        struct termios term_setting ;
        if ( -1 == tcgetattr(mFileDescriptor, &term_setting) )
        {
            return BAUD_INVALID ;
>>>>>>> a658b105
        }
        //
        // Flush any unwritten, unread data from the serial port. 
        //
        if( -1 == tcflush(mFileDescriptor, TCIOFLUSH) ) 
        {
            return FLOW_CONTROL_INVALID ;
        }
        //
        // Get the current terminal settings. 
        //
<<<<<<< HEAD
        struct termios tset;
        int retval = tcgetattr(mFileDescriptor, &tset);
        if (-1 == retval) {
            return FLOW_CONTROL_INVALID ;
=======
        if ( -1 == tcsetattr(mFileDescriptor, TCSANOW, &term_setting) )
        {
            return BAUD_INVALID ;
>>>>>>> a658b105
        }
        //
        // Set the flow control. Hardware flow control uses the RTS (Ready
        // To Send) and CTS (clear to Send) lines. Software flow control
        // uses IXON|IXOFF
        //
<<<<<<< HEAD
        if ( FLOW_CONTROL_HARD == flow_c ) {
            tset.c_iflag &= ~ (IXON|IXOFF);
            tset.c_cflag |= CRTSCTS;
            tset.c_cc[VSTART] = _POSIX_VDISABLE;
            tset.c_cc[VSTOP] = _POSIX_VDISABLE;
        } else if ( FLOW_CONTROL_SOFT == flow_c ) {
            tset.c_iflag |= IXON|IXOFF;
            tset.c_cflag &= ~CRTSCTS;
            tset.c_cc[VSTART] = CTRL_Q ; // 0x11 (021) ^q
            tset.c_cc[VSTOP]  = CTRL_S ; // 0x13 (023) ^s
        } else {
            tset.c_iflag &= ~(IXON|IXOFF);
            tset.c_cflag &= ~CRTSCTS;
        }
        retval = tcsetattr(mFileDescriptor, TCSANOW, &tset);
        if (-1 == retval) {
            return FLOW_CONTROL_INVALID ;
        }
        return FlowControl() ;
    }

    SerialStreamBuf::FlowControlEnum
    SerialStreamBuf::FlowControl() const 
    {
        return mImpl->FlowControl() ;
    }


    short 
    SerialStreamBuf::SetVMin( short vmin ) 
    {
        return mImpl->SetVMin( vmin ) ;
    }


    short 
    SerialStreamBuf::VMin() const 
    {
        return mImpl->VMin() ;
    }

    short 
    SerialStreamBuf::Implementation::VMin() const 
    {
        if( -1 == mFileDescriptor ) {
            return -1 ;
        }
=======
        return BAUD_INVALID ;
        break ;
    }

    //
    // If we succeeded in setting the baud rate then we need to return
    // the baud rate. 
    //
    return BaudRate() ;
}

inline
SerialStreamBuf::BaudRateEnum
SerialStreamBuf::Implementation::BaudRate() const 
{
    if ( -1 == mFileDescriptor )
    {
        return BAUD_INVALID ;
    }
    //
    // Get the current terminal settings. 
    //
    struct termios term_setting ;
    if ( -1 == tcgetattr(mFileDescriptor, &term_setting) )
    {
        return BAUD_INVALID ;
    }
    //
    // Read the input and output baud rates. 
    //
    speed_t input_baud = cfgetispeed( &term_setting ) ;
    speed_t output_baud = cfgetospeed( &term_setting ) ;
    //
    // Make sure that the input and output baud rates are
    // equal. Otherwise, we do not know which one to return.
    //
    if ( input_baud != output_baud )
    {
        return BAUD_INVALID ; 
    }

    switch ( input_baud )
    {
    case B50: 
        return BAUD_50 ; break ;
    case B75:
        return BAUD_75 ; break ;
    case B110: 
        return BAUD_110 ; break ;
    case B134: 
        return BAUD_134 ; break ;
    case B150:
        return BAUD_150 ; break ;
    case B200: 
        return BAUD_200 ; break ;
    case B300:
        return BAUD_300 ; break ;
    case B600:
        return BAUD_600 ; break ;
    case B1200:
        return BAUD_1200 ; break ;
    case B1800:
        return BAUD_1800 ; break ;
    case B2400: 
        return BAUD_2400 ; break ;
    case B4800:
        return BAUD_4800 ; break ;
    case B9600:
        return BAUD_9600 ; break ;
    case B19200:
        return BAUD_19200 ; break ;
    case B38400:
        return BAUD_38400 ; break ;
    case B57600:
        return BAUD_57600 ; break ;
    case B115200:
        return BAUD_115200 ; break ;
    default:
        return BAUD_INVALID ; // we return an invalid value in this case. 
        break ;
    }
    //
    // The code should never reach here due to the fact that the default
    // section of the above switch statement returns. So we force an
    // abort here using an assertion which will always fail.
    //
    assert( false ) ;
    return BAUD_INVALID ;
}

inline
SerialStreamBuf::CharSizeEnum
SerialStreamBuf::Implementation::SetCharSize(const SerialStreamBuf::CharSizeEnum char_size) 
{
    if ( -1 == mFileDescriptor )
    {
        return CHAR_SIZE_INVALID ;
    }

    switch(char_size)
    {
    case CHAR_SIZE_5:
    case CHAR_SIZE_6:
    case CHAR_SIZE_7:
    case CHAR_SIZE_8:
>>>>>>> a658b105
        //
        // Get the current terminal settings. 
        //
        struct termios term_setting ;
<<<<<<< HEAD
        if( -1 == tcgetattr(mFileDescriptor, &term_setting) ) {
            return -1 ;
        }

        return term_setting.c_cc[VMIN];
    }

    short 
    SerialStreamBuf::SetVTime( short vtime ) 
    {
        return mImpl->SetVTime( vtime ) ;
    }

    short 
    SerialStreamBuf::VTime() const 
    {
        return mImpl->VTime() ;
=======
        if ( -1 == tcgetattr(mFileDescriptor, &term_setting) )
        {
            return CHAR_SIZE_INVALID ;
        }
        //
        // Set the character size to the specified value. If the character
        // size is not 8 then it is also important to set ISTRIP. Setting
        // ISTRIP causes all but the 7 low-order bits to be set to
        // zero. Otherwise they are set to unspecified values and may
        // cause problems. At the same time, we should clear the ISTRIP
        // flag when the character size is 8 otherwise the MSB will always
        // be set to zero (ISTRIP does not check the character size
        // setting; it just sets every bit above the low 7 bits to zero).
        //
        if ( char_size == CHAR_SIZE_8 )
        {
            term_setting.c_iflag &= ~ISTRIP ; // clear the ISTRIP flag.
        }
        else
        {
            term_setting.c_iflag |= ISTRIP ;  // set the ISTRIP flag.
        }

        term_setting.c_cflag &= ~CSIZE ;     // clear all the CSIZE bits.
        term_setting.c_cflag |= char_size ;  // set the character size. 
        //
        // Set the new settings for the serial port. 
        //
        if ( -1 == tcsetattr(mFileDescriptor, TCSANOW, &term_setting) )
        {
            return CHAR_SIZE_INVALID ;
        } 
        break ;
    default:
        return CHAR_SIZE_INVALID ;
        break ;
    }
    return this->CharSize() ;
}

inline
SerialStreamBuf::CharSizeEnum
SerialStreamBuf::Implementation::CharSize() const 
{
    if ( -1 == mFileDescriptor )
    {
        return CHAR_SIZE_INVALID ;
    }
    //
    // Get the current terminal settings. 
    //
    struct termios term_setting ;
    if ( -1 == tcgetattr(mFileDescriptor, &term_setting) )
    {
        return CHAR_SIZE_INVALID ;
    }
    //
    // Extract the character size from the terminal settings. 
    //
    int char_size = (term_setting.c_cflag & CSIZE) ;
    switch( char_size ) {
    case CS5:
        return CHAR_SIZE_5 ; break ;
    case CS6:
        return CHAR_SIZE_6 ; break ;
    case CS7: 
        return CHAR_SIZE_7 ; break ;
    case CS8:
        return CHAR_SIZE_8 ; break ;
    default:
        //
        // If we get an invalid character, we set the badbit for the
        // stream associated with the serial port.
        //
        return CHAR_SIZE_INVALID ;
        break ;
    } ;

    return CHAR_SIZE_INVALID ;
}

inline
short
SerialStreamBuf::Implementation::SetNumOfStopBits(short stop_bits) 
{
    if ( -1 == mFileDescriptor )
    {
        return 0 ;
    }
    //
    // Get the current terminal settings. 
    //
    struct termios term_setting ;
    if ( -1 == tcgetattr(mFileDescriptor, &term_setting) )
    {
        return 0 ;
    }
    switch ( stop_bits )
    {
    case 1:
        term_setting.c_cflag &= ~CSTOPB ;
        break ;
    case 2:
        term_setting.c_cflag |= CSTOPB ;
        break ;
    default: 
        return 0 ;
        break ;
    }
    //
    // Set the new settings for the serial port. 
    //
    if ( -1 == tcsetattr(mFileDescriptor, TCSANOW, &term_setting) )
    {
        return 0 ;
    } 
    return this->NumOfStopBits() ;
}

inline
short 
SerialStreamBuf::Implementation::NumOfStopBits() const 
{
    if ( -1 == mFileDescriptor )
    {
        return 0 ;
    }
    //
    // Get the current terminal settings. 
    //
    struct termios term_setting ;
    if ( -1 == tcgetattr(mFileDescriptor, &term_setting) )
    {
        return 0 ;
    }
    //
    // If CSTOPB is set then the number of stop bits is 2 otherwise it
    // is 1.
    //
    if ( term_setting.c_cflag & CSTOPB )
    {
        return 2 ; 
    }
    else
    {
        return 1 ;
>>>>>>> a658b105
    }

<<<<<<< HEAD
    streamsize
    SerialStreamBuf::xsgetn(char_type *s, streamsize n) 
    {
        return mImpl->xsgetn( s, n ) ;
=======
inline
SerialStreamBuf::ParityEnum
SerialStreamBuf::Implementation::SetParity(const SerialStreamBuf::ParityEnum parity) 
{
    if ( -1 == mFileDescriptor )
    {
        return PARITY_INVALID ;
    }
    //
    // Get the current terminal settings. 
    //
    struct termios term_setting ;
    if ( -1 == tcgetattr(mFileDescriptor, &term_setting) )
    {
        return PARITY_INVALID ;
    }
    //
    // Set the parity in the termios structure. 
    //
    switch ( parity )
    {
    case PARITY_EVEN:
        term_setting.c_cflag |= PARENB ;
        term_setting.c_cflag &= ~PARODD ;
        break ;
    case PARITY_ODD:
        term_setting.c_cflag |= PARENB ;
        term_setting.c_cflag |= PARODD ;
        break ;
    case PARITY_NONE:
        term_setting.c_cflag &= ~PARENB ;
        break ;
    default:
        return PARITY_INVALID ;
    }
    //
    // Write the settings back to the serial port. 
    //
    if ( -1 == tcsetattr(mFileDescriptor, TCSANOW, &term_setting) )
    {
        return PARITY_INVALID ;
    }

    return Parity() ;
}


inline
SerialStreamBuf::ParityEnum
SerialStreamBuf::Implementation::Parity() const 
{
    if ( -1 == mFileDescriptor )
    {
        return PARITY_INVALID ;
    }
    //
    // Get the current terminal settings. 
    //
    struct termios term_setting ;
    if ( -1 == tcgetattr(mFileDescriptor, &term_setting) )
    {
        return PARITY_INVALID ;
    }
    //
    // Get the parity setting from the termios structure. 
    //
    if ( term_setting.c_cflag & PARENB )     // parity is enabled.
    {   
        if ( term_setting.c_cflag & PARODD ) // odd parity
        {
            return PARITY_ODD ; 
        }
        else                                // even parity
        {                              
            return PARITY_EVEN ;
        }
    }
    else                                    // no parity.
    {                               
        return PARITY_NONE ;
>>>>>>> a658b105
    }

<<<<<<< HEAD
    std::streamsize
    SerialStreamBuf::showmanyc() 
    {
        return mImpl->showmanyc() ;
    }

    streambuf::int_type
    SerialStreamBuf::underflow() 
    {
        return mImpl->underflow() ;
    }


    streambuf::int_type
    SerialStreamBuf::pbackfail(int_type c) 
    {
        return mImpl->pbackfail(c) ;
    }

    streamsize
    SerialStreamBuf::xsputn(const char_type *s, streamsize n) 
    {
        return mImpl->xsputn( s, n ) ;
    }

    streambuf::int_type
    SerialStreamBuf::overflow(int_type c) 
    {
        return mImpl->overflow(c) ;
    }

    inline
    SerialStreamBuf::Implementation::Implementation() :
        mPutbackChar(0),
        mPutbackAvailable(false),
        mFileDescriptor(-1)
    {
        /* empty */
    }

    inline
    int 
    SerialStreamBuf::Implementation::SetParametersToDefault()
    {
        if( -1 == mFileDescriptor ) {
            return -1 ;
        }
=======
inline
SerialStreamBuf::FlowControlEnum
SerialStreamBuf::Implementation::FlowControl() const 
{
    if ( -1 == mFileDescriptor )
    {
        return FLOW_CONTROL_INVALID ;
    }
    //
    // Get the current terminal settings.
    //
    struct termios tset ;
    if ( -1 == tcgetattr(mFileDescriptor, &tset) )
    {
        return FLOW_CONTROL_INVALID ;
    }
    //
    // Check if IXON and IXOFF are set in c_iflag. If both are set and
    // VSTART and VSTOP are set to 0x11 (^Q) and 0x13 (^S) respectively,
    // then we are using software flow control.
    //
    if ( (tset.c_iflag & IXON)         &&
         (tset.c_iflag & IXOFF)        &&
         (CTRL_Q == tset.c_cc[VSTART]) &&
         (CTRL_S == tset.c_cc[VSTOP] ) )
    {
        return FLOW_CONTROL_SOFT ;
    }
    else if ( ! ( (tset.c_iflag & IXON) ||
                    (tset.c_iflag & IXOFF) ) )
    {
        if ( tset.c_cflag & CRTSCTS )
        {
            //
            // If neither IXON or IXOFF is set then we must have hardware flow
            // control.
            //
            return FLOW_CONTROL_HARD ;
        }
        else
        {
            return FLOW_CONTROL_NONE ;
        }
    }
    //
    // If none of the above conditions are satisfied then the serial
    // port is using a flow control setup which we do not support at
    // present.
    //
    return FLOW_CONTROL_INVALID ;
}

inline
short 
SerialStreamBuf::Implementation::SetVMin( short vmin ) 
{
    if ( -1 == mFileDescriptor )
    {
        return -1 ;
    }

    if ( vmin < 0 || vmin > 255 )
    {
        return -1 ;
    }

    //
    // Get the current terminal settings. 
    //
    struct termios term_setting ;
    if ( -1 == tcgetattr(mFileDescriptor, &term_setting) )
    {
        return -1 ;
    }

    term_setting.c_cc[VMIN] = (cc_t)vmin;
    //
    // Set the new settings for the serial port. 
    //
    if ( -1 == tcsetattr(mFileDescriptor, TCSANOW, &term_setting) )
    {
        return -1 ;
    } 

    return vmin;
}

inline
short 
SerialStreamBuf::Implementation::SetVTime( short vtime ) 
{
    if ( -1 == mFileDescriptor )
    {
        return -1 ;
    }

    if ( vtime < 0 || vtime > 255 )
    {
        return -1 ;
    };

    //
    // Get the current terminal settings. 
    //
    struct termios term_setting ;
    if ( -1 == tcgetattr(mFileDescriptor, &term_setting) )
    {
        return -1 ;
    }

    term_setting.c_cc[VTIME] = (cc_t)vtime;
    //
    // Set the new settings for the serial port. 
    //
    if ( -1 == tcsetattr(mFileDescriptor, TCSANOW, &term_setting) )
    {
        return -1 ;
    }

    return vtime;
}

inline
short 
SerialStreamBuf::Implementation::VTime() const 
{
    if ( -1 == mFileDescriptor )
    {
        return -1 ;
    }
    //
    // Get the current terminal settings. 
    //
    struct termios term_setting ;
    if ( -1 == tcgetattr(mFileDescriptor, &term_setting) )
    {
        return -1 ;
    }

    return term_setting.c_cc[VTIME];
}

inline
streamsize
SerialStreamBuf::Implementation::xsgetn(char_type *s, streamsize n) 
{
    //
    // If mFileDescriptor is -1 then we do not have a valid serial port
    // associated with this buffer. Hence, we cannot read any characters
    // from the serial port. Similarly, if the parameter n is less than
    // or equal to 0, then we do not need to do anything here.
    // 
    if ( (-1 == mFileDescriptor) ||
        (n <= 0) )
    {
        return 0 ;
    }
    //
    // Try to read upto n characters in the array s.
    //
    ssize_t retval = -1;
    //
    // If a putback character is available, then we need to read only
    // n-1 character.
    //
    if ( mPutbackAvailable )
    {
        //
        // Put the mPutbackChar at the beginning of the array,
        // s. Increment retval to indicate that a character has been
        // placed in s.
        // 
        // (Corrected Bug#2364846 by incrementing retval below)
>>>>>>> a658b105
        //
        // Set all values (also the ones, which are not covered by the
        // parameter-functions of this library).
        //
        struct termios tio;
        if ( -1 == tcgetattr(mFileDescriptor, &tio) ) {
            return -1 ;
        }
        tio.c_iflag = IGNBRK;
        tio.c_oflag = 0;
        tio.c_cflag = B19200 | CS8 | CLOCAL | CREAD;
        tio.c_lflag = 0;
        //
        // :TRICKY:
        // termios.c_line is not a standard element of the termios structure (as 
        // per the Single Unix Specification 2. This is only present under Linux.
        //
#ifdef __linux__
        tio.c_line = '\0';
#endif
        bzero( &tio.c_cc, sizeof(tio.c_cc) );
        tio.c_cc[VTIME] = 0;
        tio.c_cc[VMIN]  = 1;
        if ( -1 == tcsetattr(mFileDescriptor,TCSANOW,&tio) ) {
            return -1 ;
        }
        //
        // Baud rate
        //
        if( BaudRate::BAUD_INVALID == 
            SetBaudRate(SerialStreamBuf::DEFAULT_BAUD) ) 
        {
            return -1 ;
        } ;
        //
        // Character size. 
        //
        if( CharSize::CHAR_SIZE_INVALID == SetCharSize(DEFAULT_CHAR_SIZE) ) {
            return -1 ;
        }
        //
        // Number of stop bits. 
        //
        if( -1 == SetNumOfStopBits(DEFAULT_NO_OF_STOP_BITS) ) {
            return -1 ;
        }
        //
        // Parity
        //
        if( -1 == SetParity(DEFAULT_PARITY) ) {
            return -1 ;
        }
        //
        // Flow control
        //
        if( -1 == SetFlowControl(DEFAULT_FLOW_CONTROL) ) {
            return -1 ;
        }
        //
        // VMin
        //
        if ( -1 == SetVMin(DEFAULT_VMIN) ) {
            return -1 ;
        }
        //
        // VTime
        //
<<<<<<< HEAD
        if ( -1 == SetVTime(DEFAULT_VTIME) ) {
            return -1 ;
        }
        //
        // All done. Return a value other than -1. 
        //
        return 0 ;
    }
=======
        if ( n > 1 )
        {
>>>>>>> a658b105

    inline
    int
    SerialStreamBuf::Implementation::InitializeSerialPort() 
    {
        //
        // If we do not have a valid file descriptor then return with
        // failure.
        //
        if( -1 == this->mFileDescriptor ) {
            return -1 ;
        }
        //
        // Use non-blocking mode while configuring the serial port. 
        //
        int flags = fcntl(this->mFileDescriptor, F_GETFL, 0) ;
        if( -1 == fcntl( this->mFileDescriptor, 
                         F_SETFL, 
                         flags | O_NONBLOCK ) ) {
            return -1 ;
        }
        //
        // Flush out any garbage left behind in the buffers associated
        // with the port from any previous operations. 
        //
        if( -1 == tcflush(this->mFileDescriptor, TCIOFLUSH) ) {
            return -1 ;
        }
        //
        // Set up the default configuration for the serial port. 
        //
        if( -1 == this->SetParametersToDefault() ) {
            return -1 ;
        }
        //
        // Allow all further communications to happen in blocking 
        // mode. 
        //
        flags = fcntl(this->mFileDescriptor, F_GETFL, 0) ;
        if( -1 == fcntl( this->mFileDescriptor, 
                         F_SETFL, 
                         flags & ~O_NONBLOCK ) ) {
            return -1 ;
        }
        //
        // If we get here without problems then we are good; return a value
        // different from -1.
        //
        return 0 ;
    }

    inline
    BaudRate
    SerialStreamBuf::Implementation::SetBaudRate( const BaudRate baud_rate )
    {
        if( -1 == mFileDescriptor ) {
            return BaudRate::BAUD_INVALID ;
        }
        switch (baud_rate) {
        case BaudRate::BAUD_50:
        case BaudRate::BAUD_75:   
        case BaudRate::BAUD_110:  
        case BaudRate::BAUD_134:  
        case BaudRate::BAUD_150:  
        case BaudRate::BAUD_200:  
        case BaudRate::BAUD_300:  
        case BaudRate::BAUD_600:  
        case BaudRate::BAUD_1200: 
        case BaudRate::BAUD_1800: 
        case BaudRate::BAUD_2400: 
        case BaudRate::BAUD_4800: 
        case BaudRate::BAUD_9600: 
        case BaudRate::BAUD_19200:
        case BaudRate::BAUD_38400:
        case BaudRate::BAUD_57600:
        case BaudRate::BAUD_115200:
            //
            // Get the current terminal settings. 
            //
            struct termios term_setting ;
            if( -1 == tcgetattr(mFileDescriptor, &term_setting) ) {
                return BaudRate::BAUD_INVALID ;
            }
            //
            // Modify the baud rate in the term_setting structure.
            //
            cfsetispeed( &term_setting, static_cast<speed_t>(baud_rate) ) ;
            cfsetospeed( &term_setting, static_cast<speed_t>(baud_rate) ) ;
            //
<<<<<<< HEAD
            // Apply the modified termios structure to the serial 
            // port. 
            //
            if( -1 == tcsetattr(mFileDescriptor, TCSANOW, &term_setting) ) {
                return BaudRate::BAUD_INVALID ;
=======
            if ( retval != -1 )
            {
                retval ++ ;
>>>>>>> a658b105
            }
            break ;
        default:
            //
            // :TODO: Thu Jul 13 16:30:14 2000 Pagey
            //
            // There is obviously a problem if we reach here. The method
            // must have been called with an invalid value of the baud
            // rate. We should probably throw an exception here. I will
            // print something on cerr for the time being but leave the
            // stream in "good" state. 
            //
            return BaudRate::BAUD_INVALID ;
            break ;
        } ;
        //
        // If we succeeded in setting the baud rate then we need to return
        // the baud rate. 
        //
        return GetBaudRate() ;
    }

    inline
    BaudRate
    SerialStreamBuf::Implementation::GetBaudRate() const 
    {
        if( -1 == mFileDescriptor ) {
            return BaudRate::BAUD_INVALID ;
        }
<<<<<<< HEAD
=======
    }
    else
    {
>>>>>>> a658b105
        //
        // Get the current terminal settings. 
        //
        struct termios term_setting ;
        if( -1 == tcgetattr(mFileDescriptor, &term_setting) ) {
            return BaudRate::BAUD_INVALID ;
        }
        //
        // Read the input and output baud rates. 
        //
        speed_t input_baud = cfgetispeed( &term_setting ) ;
        speed_t output_baud = cfgetospeed( &term_setting ) ;
        //
        // Make sure that the input and output baud rates are
        // equal. Otherwise, we do not know which one to return.
        //
        if( input_baud != output_baud ) {
            return BaudRate::BAUD_INVALID ; 
        }
        switch( input_baud ) {
        case B50: 
            return BaudRate::BAUD_50 ; break ;
        case B75:
            return BaudRate::BAUD_75 ; break ;
        case B110: 
            return BaudRate::BAUD_110 ; break ;
        case B134: 
            return BaudRate::BAUD_134 ; break ;
        case B150:
            return BaudRate::BAUD_150 ; break ;
        case B200: 
            return BaudRate::BAUD_200 ; break ;
        case B300:
            return BaudRate::BAUD_300 ; break ;
        case B600:
            return BaudRate::BAUD_600 ; break ;
        case B1200:
            return BaudRate::BAUD_1200 ; break ;
        case B1800:
            return BaudRate::BAUD_1800 ; break ;
        case B2400: 
            return BaudRate::BAUD_2400 ; break ;
        case B4800:
            return BaudRate::BAUD_4800 ; break ;
        case B9600:
            return BaudRate::BAUD_9600 ; break ;
        case B19200:
            return BaudRate::BAUD_19200 ; break ;
        case B38400:
            return BaudRate::BAUD_38400 ; break ;
        case B57600:
            return BaudRate::BAUD_57600 ; break ;
        case B115200:
            return BaudRate::BAUD_115200 ; break ;
        default:
            return BaudRate::BAUD_INVALID ; // we return an invalid value in this case. 
            break ;
        }
        //
        // The code should never reach here due to the fact that the default
        // section of the above switch statement returns. So we force an
        // abort here using an assertion which will always fail.
        //
        assert( false ) ;
        return BaudRate::BAUD_INVALID ;
    }

    inline
    CharSize
    SerialStreamBuf::Implementation::SetCharSize(const CharSize char_size) 
    {
        if( -1 == mFileDescriptor ) {
            return CharSize::CHAR_SIZE_INVALID ;
        }
        switch(char_size) {
        case CharSize::CHAR_SIZE_5:
        case CharSize::CHAR_SIZE_6:
        case CharSize::CHAR_SIZE_7:
        case CharSize::CHAR_SIZE_8:
            //
            // Get the current terminal settings. 
            //
            struct termios term_setting ;
            if( -1 == tcgetattr(mFileDescriptor, &term_setting) ) {
                return CharSize::CHAR_SIZE_INVALID ;
            }
            //
            // Set the character size to the specified value. If the character
            // size is not 8 then it is also important to set ISTRIP. Setting
            // ISTRIP causes all but the 7 low-order bits to be set to
            // zero. Otherwise they are set to unspecified values and may
            // cause problems. At the same time, we should clear the ISTRIP
            // flag when the character size is 8 otherwise the MSB will always
            // be set to zero (ISTRIP does not check the character size
            // setting; it just sets every bit above the low 7 bits to zero).
            //
            if( char_size == CharSize::CHAR_SIZE_8 ) {
                term_setting.c_iflag &= ~ISTRIP ; // clear the ISTRIP flag.
            } else {
                term_setting.c_iflag |= ISTRIP ;  // set the ISTRIP flag.
            }
            term_setting.c_cflag &= ~CSIZE ;     // clear all the CSIZE bits.
            term_setting.c_cflag |= static_cast<tcflag_t>(char_size) ;  // set the character size. 
            //
            // Set the new settings for the serial port. 
            //
            if( -1 == tcsetattr(mFileDescriptor, TCSANOW, &term_setting) ) {
                return CharSize::CHAR_SIZE_INVALID ;
            } 
            break ;
        default:
            return CharSize::CHAR_SIZE_INVALID ;
            break ;
        }
        return this->GetCharSize() ;
    }

    inline
    CharSize
    SerialStreamBuf::Implementation::GetCharSize() const 
    {
        if( -1 == mFileDescriptor ) {
            return CharSize::CHAR_SIZE_INVALID ;
        }
        //
        // Get the current terminal settings. 
        //
        struct termios term_setting ;
        if( -1 == tcgetattr(mFileDescriptor, &term_setting) ) {
            return CharSize::CHAR_SIZE_INVALID ;
        }
        //
        // Extract the character size from the terminal settings. 
        //
        int char_size = (term_setting.c_cflag & CSIZE) ;
        switch( char_size ) {
        case CS5:
            return CharSize::CHAR_SIZE_5 ; break ;
        case CS6:
            return CharSize::CHAR_SIZE_6 ; break ;
        case CS7: 
            return CharSize::CHAR_SIZE_7 ; break ;
        case CS8:
            return CharSize::CHAR_SIZE_8 ; break ;
        default:
            //
            // If we get an invalid character, we set the badbit for the
            // stream associated with the serial port.
            //
            return CharSize::CHAR_SIZE_INVALID ;
            break ;
        } ;
        return CharSize::CHAR_SIZE_INVALID ;
    }
<<<<<<< HEAD

    inline
    short
    SerialStreamBuf::Implementation::SetNumOfStopBits(short stop_bits) 
    {
        if( -1 == mFileDescriptor ) {
            return 0 ;
        }
        //
        // Get the current terminal settings. 
        //
        struct termios term_setting ;
        if( -1 == tcgetattr(mFileDescriptor, &term_setting) ) {
            return 0 ;
        }
        switch( stop_bits ) {
        case 1:
            term_setting.c_cflag &= ~CSTOPB ;
            break ;
        case 2:
            term_setting.c_cflag |= CSTOPB ;
            break ;
        default: 
            return 0 ;
            break ;
        }
        //
        // Set the new settings for the serial port. 
        //
        if( -1 == tcsetattr(mFileDescriptor, TCSANOW, &term_setting) ) {
            return 0 ;
        } 
        return this->NumOfStopBits() ;
    }

    inline
    short 
    SerialStreamBuf::Implementation::NumOfStopBits() const 
    {
        if( -1 == mFileDescriptor ) {
            return 0 ;
        }
        //
        // Get the current terminal settings. 
        //
        struct termios term_setting ;
        if( -1 == tcgetattr(mFileDescriptor, &term_setting) ) {
            return 0 ;
        }
        //
        // If CSTOPB is set then the number of stop bits is 2 otherwise it
        // is 1.
        //
        if( term_setting.c_cflag & CSTOPB ) {
            return 2 ; 
        } else {
            return 1 ;
        }
    }

    inline
    SerialStreamBuf::ParityEnum
    SerialStreamBuf::Implementation::SetParity(const SerialStreamBuf::ParityEnum parity) 
    {
        if( -1 == mFileDescriptor ) {
            return PARITY_INVALID ;
        }
        //
        // Get the current terminal settings. 
        //
        struct termios term_setting ;
        if( -1 == tcgetattr(mFileDescriptor, &term_setting) ) {
            return PARITY_INVALID ;
        }
        //
        // Set the parity in the termios structure. 
        //
        switch( parity ) {
        case PARITY_EVEN:
            term_setting.c_cflag |= PARENB ;
            term_setting.c_cflag &= ~PARODD ;
            break ;
        case PARITY_ODD:
            term_setting.c_cflag |= PARENB ;
            term_setting.c_cflag |= PARODD ;
            break ;
        case PARITY_NONE:
            term_setting.c_cflag &= ~PARENB ;
            break ;
        default:
            return PARITY_INVALID ;
        }
        //
        // Write the settings back to the serial port. 
        //
        if( -1 == tcsetattr(mFileDescriptor, TCSANOW, &term_setting) ) {
            return PARITY_INVALID ;
        } 
        return Parity() ;
    }


    inline
    SerialStreamBuf::ParityEnum
    SerialStreamBuf::Implementation::Parity() const 
    {
        if( -1 == mFileDescriptor ) {
            return PARITY_INVALID ;
        }
        //
        // Get the current terminal settings. 
        //
        struct termios term_setting ;
        if( -1 == tcgetattr(mFileDescriptor, &term_setting) ) {
            return PARITY_INVALID ;
        }
        //
        // Get the parity setting from the termios structure. 
        //
        if( term_setting.c_cflag & PARENB ) {   // parity is enabled.
            if( term_setting.c_cflag & PARODD ) { // odd parity
                return PARITY_ODD ; 
            } else {                              // even parity
                return PARITY_EVEN ;
            }
        } else {                                // no parity.
            return PARITY_NONE ;
        }
        return PARITY_INVALID ; // execution should never reach here. 
    }

    inline
    SerialStreamBuf::FlowControlEnum
    SerialStreamBuf::Implementation::FlowControl() const 
    {
        if( -1 == mFileDescriptor ) {
            return FLOW_CONTROL_INVALID ;
        }
        //
        // Get the current terminal settings.
        //
        struct termios tset ;
        if( -1 == tcgetattr(mFileDescriptor, &tset) ) {
            return FLOW_CONTROL_INVALID ;
=======
    // 
    // If retval == -1 then the read call had an error, otherwise, if
    // retval == 0 then we could not read the characters. In either
    // case, we return 0 to indicate that no characters could be read
    // from the serial port.
    //
    if ( ( -1 == retval ) ||
         (  0 == retval ) )
    {
        return 0 ;
    }
    //
    // Return the number of characters actually read from the serial
    // port.
    //
    return retval ;
}

inline
std::streamsize
SerialStreamBuf::Implementation::showmanyc() 
{
    ssize_t retval = -1 ;

    if ( -1 == mFileDescriptor )
    {
        return -1 ;
    }

    if ( mPutbackAvailable )
    {
        // We still have a character left in the buffer.
        retval = 1 ;
    }
    else
    {
        // Switch to non-blocking read.
        int flags = fcntl(this->mFileDescriptor, F_GETFL, 0) ;
        if ( -1 == fcntl( this->mFileDescriptor, 
                         F_SETFL, 
                         flags | O_NONBLOCK ) )
        {
            return -1 ;
>>>>>>> a658b105
        }
        //
        // Check if IXON and IXOFF are set in c_iflag. If both are set and
        // VSTART and VSTOP are set to 0x11 (^Q) and 0x13 (^S) respectively,
        // then we are using software flow control.
        //
        if( (tset.c_iflag & IXON)         &&
            (tset.c_iflag & IXOFF)        &&
            (CTRL_Q == tset.c_cc[VSTART]) &&
            (CTRL_S == tset.c_cc[VSTOP] ) ) {
            return FLOW_CONTROL_SOFT ;
        } else if ( ! ( (tset.c_iflag & IXON) ||
                        (tset.c_iflag & IXOFF) ) ) {
            if ( tset.c_cflag & CRTSCTS ) {
                //
                // If neither IXON or IXOFF is set then we must have hardware flow
                // control.
                //
                return FLOW_CONTROL_HARD ;
            } else {
                return FLOW_CONTROL_NONE ;
            }
        }
        //
        // If none of the above conditions are satisfied then the serial
        // port is using a flow control setup which we do not support at
        // present.
        //
        return FLOW_CONTROL_INVALID ;
    }

    inline
    short 
    SerialStreamBuf::Implementation::SetVMin( short vmin ) 
    {
        if( -1 == mFileDescriptor ) {
            return -1 ;
        }

<<<<<<< HEAD
        if ( vmin < 0 || vmin > 255 ) {
            return -1 ;
        };

        //
        // Get the current terminal settings. 
        //
        struct termios term_setting ;
        if( -1 == tcgetattr(mFileDescriptor, &term_setting) ) {
            return -1 ;
        }

        term_setting.c_cc[VMIN] = (cc_t)vmin;
        //
        // Set the new settings for the serial port. 
        //
        if( -1 == tcsetattr(mFileDescriptor, TCSANOW, &term_setting) ) {
            return -1 ;
        } 

        return vmin;
    }

    inline
    short 
    SerialStreamBuf::Implementation::SetVTime( short vtime ) 
    {
        if( -1 == mFileDescriptor ) {
            return -1 ;
        }

        if ( vtime < 0 || vtime > 255 ) {
            return -1 ;
        };

        //
        // Get the current terminal settings. 
        //
        struct termios term_setting ;
        if( -1 == tcgetattr(mFileDescriptor, &term_setting) ) {
            return -1 ;
        }

        term_setting.c_cc[VTIME] = (cc_t)vtime;
        //
        // Set the new settings for the serial port. 
        //
        if( -1 == tcsetattr(mFileDescriptor, TCSANOW, &term_setting) ) {
            return -1 ;
        }

        return vtime;
    }

    inline
    short 
    SerialStreamBuf::Implementation::VTime() const 
    {
        if( -1 == mFileDescriptor ) {
            return -1 ;
        }
=======
        if ( retval == 1 )
        {
            mPutbackAvailable = true;
        }
        else
        {
            retval = 0 ;
        }

        // Switch back to blocking read.
        if ( -1 == fcntl( this->mFileDescriptor, 
                         F_SETFL, 
                         flags ) )
        {
            return -1 ;
        }
    }

    return retval;    
}

inline
streambuf::int_type
SerialStreamBuf::Implementation::underflow() 
{
    //
    // If we do not have a valid file handler for the serial port, we
    // cannot do much.
    //
    if ( -1 == mFileDescriptor )
    {
        return traits_type::eof() ;
    }
    //
    // Read the next character from the serial port. 
    //
    char next_ch ;
    ssize_t retval = -1;
    //
    // If a putback character is available then we return that
    // character. However, we are not supposed to change the value of
    // gptr() in this routine so we leave mPutbackAvailable set to true.
    // 
    if ( mPutbackAvailable )
    {
        next_ch = mPutbackChar ;
    }
    else
    {
>>>>>>> a658b105
        //
        // Get the current terminal settings. 
        //
<<<<<<< HEAD
        struct termios term_setting ;
        if( -1 == tcgetattr(mFileDescriptor, &term_setting) ) {
            return -1 ;
        }

        return term_setting.c_cc[VTIME];
    }
=======
        retval = read(mFileDescriptor, &next_ch, 1);
>>>>>>> a658b105

    inline
    streamsize
    SerialStreamBuf::Implementation::xsgetn(char_type *s, streamsize n) 
    {
        //
        // If mFileDescriptor is -1 then we do not have a valid serial port
        // associated with this buffer. Hence, we cannot read any characters
        // from the serial port. Similarly, if the parameter n is less than
        // or equal to 0, then we do not need to do anything here.
        // 
        if( (-1 == mFileDescriptor) ||
            (n <= 0) ) {
            return 0 ;
        }
        //
<<<<<<< HEAD
        // Try to read upto n characters in the array s.
        //
        ssize_t retval {0} ; 
        //
        // If a putback character is available, then we need to read only
        // n-1 character.
        //
        if( mPutbackAvailable ) {
=======
        if ( retval == 1 )
        {
            mPutbackChar = next_ch ;
            mPutbackAvailable = true ;
        }
        else if ( ( -1 == retval ) ||
                  (  0 == retval ) )
        {
>>>>>>> a658b105
            //
            // Put the mPutbackChar at the beginning of the array,
            // s. Increment retval to indicate that a character has been
            // placed in s.
            // 
            // (Corrected Bug#2364846 by incrementing retval below)
            //
            s[0] = mPutbackChar ; 
            ++retval ;
            //
            // The putback character is no longer available. 
            //
            mPutbackAvailable = false ;
            //
            // If we need to read more than one character, then call read()
            // and try to read n-1 more characters and put them at location
            // starting from &s[1].
            //
            if( n > 1 ) {

                retval = read(mFileDescriptor, &s[1], n-1) ;

                //
                // If read was successful, then we need to increment retval by
                // one to indicate that the putback character was prepended to
                // the array, s. If read failed then leave retval at -1. 
                //
                if( retval != -1 ) {
                    retval ++ ;
                }
            }
        } else {
            //
            // If no putback character is available then we try to read n
            // characters.
            //

            retval = read(mFileDescriptor, s, n);

        }
        // 
        // If retval == -1 then the read call had an error, otherwise, if
        // retval == 0 then we could not read the characters. In either
        // case, we return 0 to indicate that no characters could be read
        // from the serial port.
        //
        if( ( -1 == retval ) ||
            (  0 == retval ) ) {
            return 0 ;
        }
        //
        // Return the number of characters actually read from the serial
        // port.
        //
        return retval ;
    }
<<<<<<< HEAD

    inline
    std::streamsize
    SerialStreamBuf::Implementation::showmanyc() 
    {

        int retval = -1;

        if ( -1 == mFileDescriptor ) {
            return -1;
        };

        if ( mPutbackAvailable ) {

            // We still have a character left in the buffer.
            retval = 1;

        } else {
            // Switch to non-blocking read.
            int flags = fcntl(this->mFileDescriptor, F_GETFL, 0) ;
            if( -1 == fcntl( this->mFileDescriptor, 
                             F_SETFL, 
                             flags | O_NONBLOCK ) ) {
                return -1;
            }

            // Try to read a character.
            retval = read(mFileDescriptor, &mPutbackChar, 1);

            if ( retval == 1 ) {
                mPutbackAvailable = true;
            } else
                retval = 0;

            // Switch back to blocking read.
            if( -1 == fcntl( this->mFileDescriptor, 
                             F_SETFL, 
                             flags ) ) {
                return -1;
            }
        };
        return retval;    
    }

    inline
    streambuf::int_type
    SerialStreamBuf::Implementation::underflow() 
    {
        //
        // If we do not have a valid file handler for the serial port, we
        // cannot do much.
        //
        if( -1 == mFileDescriptor ) {
            return traits_type::eof() ;
        }
        //
        // Read the next character from the serial port. 
        //
        char next_ch ;
        ssize_t retval ;
        //
        // If a putback character is available then we return that
        // character. However, we are not supposed to change the value of
        // gptr() in this routine so we leave mPutbackAvailable set to true.
        // 
        if ( mPutbackAvailable ) {
            next_ch = mPutbackChar ;
        } else {
            //
            // If no putback character is available then we need to read one
            // character from the serial port.
            //

            retval = read(mFileDescriptor, &next_ch, 1);

            //
            // Make the next character the putback character. This has the
            // effect of returning the next character without changing gptr()
            // as required by the C++ standard.
            //
            if( retval == 1 ) {
                mPutbackChar = next_ch ;
                mPutbackAvailable = true ;
            } else if( ( -1 == retval ) ||
                       (  0 == retval ) ) {
                //
                // If we had a problem reading the character, we return
                // traits::eof().
                //
                return traits_type::eof() ;
            }
        }
        //
        // :NOTE: Wed Aug  9 21:26:51 2000 Pagey
        // The value of mPutbackAvailable is always true when the code
        // reaches here.
        //
        //
        // Return the character as an int value as required by the C++
        // standard.
        //
        return traits_type::to_int_type(next_ch) ;
    }

    inline
    streambuf::int_type
    SerialStreamBuf::Implementation::pbackfail(int_type c) 
    {
        //
        // If we do not have a valid file descriptor, then we return eof. 
        //
        if( -1 == mFileDescriptor ) {
            return traits_type::eof() ;
        }
        //
        // If a putback character is already available, then we cannot
        // do any more putback and hence need to return eof.
        //
        if( mPutbackAvailable ) {
            return traits_type::eof() ;
        } else if ( traits_type::eq_int_type(c, traits_type::eof()) ) {
            //
            // If an eof character is passed in, then we are required to
            // backup one character. However, we cannot do this for a serial
            // port. Hence we return eof to signal an error.
            //
            return traits_type::eof() ;
        } else {
            //
            // If no putback character is available at present, then make
            // c the putback character and return it. 
            //
            mPutbackChar = traits_type::to_char_type(c) ;
            mPutbackAvailable = true ;
            return traits_type::not_eof(c) ;
        }
    }

    inline
    streamsize
    SerialStreamBuf::Implementation::xsputn(const char_type *s, streamsize n) 
=======
    //
    // :NOTE: Wed Aug  9 21:26:51 2000 Pagey
    // The value of mPutbackAvailable is always true when the code
    // reaches here.
    //
    //
    // Return the character as an int value as required by the C++
    // standard.
    //
    return traits_type::to_int_type(next_ch) ;
}

inline
streambuf::int_type
SerialStreamBuf::Implementation::pbackfail(int_type c) 
{
    //
    // If we do not have a valid file descriptor, then we return eof. 
    //
    if ( -1 == mFileDescriptor )
    {
        return traits_type::eof() ;
    }
    //
    // If a putback character is already available, then we cannot
    // do any more putback and hence need to return eof.
    //
    if ( mPutbackAvailable )
    {
        return traits_type::eof() ;
    }
    else if ( traits_type::eq_int_type(c, traits_type::eof()) )
    {
        //
        // If an eof character is passed in, then we are required to
        // backup one character. However, we cannot do this for a serial
        // port. Hence we return eof to signal an error.
        //
        return traits_type::eof() ;
    }
    else
    {
        //
        // If no putback character is available at present, then make
        // c the putback character and return it. 
        //
        mPutbackChar = traits_type::to_char_type(c) ;
        mPutbackAvailable = true ;
        return traits_type::not_eof(c) ;
    }
}

inline
streamsize
SerialStreamBuf::Implementation::xsputn(const char_type *s, streamsize n) 
{
    //
    // If we do not have a valid file descriptor, then we cannot do much
    // here. Similarly if n is non-positive then we have nothing to do
    // here.
    //
    if ( (-1 == mFileDescriptor) ||
         (n <= 0) )
    {
        return 0 ;
    }
    //
    // Write the n characters to the serial port. 
    //
    ssize_t retval = write(mFileDescriptor, s, n) ;
    //
    // If the write failed then return 0. 
    //
    if ( (-1 == retval) ||
         ( 0 == retval) )
    {
        return 0 ;
    }
    //
    // Otherwise, return the number of bytes actually written. 
    //
    return retval ;
}

inline
streambuf::int_type
SerialStreamBuf::Implementation::overflow(int_type c) 
{
    //
    // If we do not have a valid file descriptor then we cannot do much
    // here.
    //
    if ( -1 == mFileDescriptor )
    {
        return traits_type::eof() ;
    }
    //
    // Try to write the specified character to the serial port. 
    //
    if ( traits_type::eq_int_type( c, traits_type::eof()) )
>>>>>>> a658b105
    {
        //
        // If we do not have a valid file descriptor, then we cannot do much
        // here. Similarly if n is non-positive then we have nothing to do
        // here.
        //
<<<<<<< HEAD
        if( (-1 == mFileDescriptor) ||
            (n <= 0) ) {
            return 0 ;
        }
=======
        return traits_type::eof() ;
    }
    else
    {
>>>>>>> a658b105
        //
        // Write the n characters to the serial port. 
        //
        ssize_t retval = write(mFileDescriptor, s, n) ;
        //
        // If the write failed then return 0. 
        //
<<<<<<< HEAD
        if( (-1 == retval) ||
            ( 0 == retval) ) {
            return 0 ;
        }
        //
        // Otherwise, return the number of bytes actually written. 
        //
        return retval ;
    }

    inline
    streambuf::int_type
    SerialStreamBuf::Implementation::overflow(int_type c) 
    {
        //
        // If we do not have a valid file descriptor then we cannot do much
        // here.
        //
        if( -1 == mFileDescriptor ) {
=======
        if ( (-1 == retval) ||
             ( 0 == retval) )
        {
>>>>>>> a658b105
            return traits_type::eof() ;
        }
        //
        // Try to write the specified character to the serial port. 
        //
        if ( traits_type::eq_int_type( c, traits_type::eof()) ) {
            //
            // If c is the eof character then we do nothing. 
            //
            return traits_type::eof() ;
        } else {
            //
            // Otherwise we write the character to the serial port. 
            //
            char out_ch = traits_type::to_char_type(c) ;
            ssize_t retval = write(mFileDescriptor, &out_ch, 1) ;
            //
            // If the write failed then return eof. 
            //
            if( (-1 == retval) ||
                ( 0 == retval) ) {
                return traits_type::eof() ;
            }
            //
            // Otherwise, return something other than eof().
            //
            return traits_type::not_eof(c) ;
        }
        assert( 0 == "The code should never reach here." ) ;
    }
}<|MERGE_RESOLUTION|>--- conflicted
+++ resolved
@@ -30,125 +30,85 @@
 #include <strings.h>
 
 
-using namespace std ;
+using namespace std;
 
 namespace LibSerial
 {
     class SerialStreamBuf::Implementation
     {
     public:
-        Implementation() ;
+        Implementation();
 
         ~Implementation() { /* empty */ }
 
         BaudRate
-        SetBaudRate(const BaudRate baud_rate) ;
+        SetBaudRate(const BaudRate baudRate);
 
         BaudRate
-        GetBaudRate() const ;
+        GetBaudRate() const;
 
         CharSize
-        SetCharSize(const CharSize char_size) ;
+        SetCharSize(const CharSize charSize);
 
         CharSize
-        GetCharSize() const ;
-
-        short SetNumOfStopBits(short numOfStopBits) ;
-        short NumOfStopBits() const ; 
+        GetCharSize() const;
+
+        short SetNumOfStopBits(short numOfStopBits);
+        short GetNumOfStopBits() const;
 
         SerialStreamBuf::ParityEnum 
-        SetParity(const SerialStreamBuf::ParityEnum parityType) ;
-
-        SerialStreamBuf::ParityEnum 
-        Parity() const ;
+        SetParity(const SerialStreamBuf::ParityEnum parityType);
+
+        SerialStreamBuf::ParityEnum
+        GetParity() const;
 
         SerialStreamBuf::FlowControlEnum 
-        SetFlowControl(const SerialStreamBuf::FlowControlEnum flowControlType) ;
-
-<<<<<<< HEAD
+        SetFlowControl(const SerialStreamBuf::FlowControlEnum flowControlType);
+
         SerialStreamBuf::FlowControlEnum 
-        FlowControl() const ;
-
-        short SetVMin( short vtime ) ;
-        short VMin() const;
-
-        short SetVTime( short vtime ) ;
-        short VTime() const;
+        GetFlowControl() const;
+
+        short SetVMin(short vtime);
+        short GetVMin() const;
+
+        short SetVTime(short vtime);
+        short GetVTime() const;
 
         streamsize
-        xsgetn(char_type *s, streamsize n) ;
-=======
-    SerialStreamBuf::BaudRateEnum
-    SetBaudRate(const SerialStreamBuf::BaudRateEnum baud_rate) ;
-
-    SerialStreamBuf::BaudRateEnum
-    BaudRate() const ;
-
-    SerialStreamBuf::CharSizeEnum
-    SetCharSize(const SerialStreamBuf::CharSizeEnum char_size) ;
-
-    SerialStreamBuf::CharSizeEnum
-    CharSize() const ;
->>>>>>> a658b105
+        xsgetn(char_type *s, streamsize n);
 
         streamsize 
-        showmanyc() ;
-
-<<<<<<< HEAD
+        showmanyc();
+
         streambuf::int_type
-        underflow() ;
+        underflow();
 
         streambuf::int_type
-        pbackfail(int_type c) ;
+        pbackfail(int_type c);
 
         streamsize
-        xsputn(const char_type *s, streamsize n) ;
+        xsputn(const char_type *s, streamsize n);
 
         streambuf::int_type
-        overflow(int_type c) ;
-
-    public: // Yes. "public"
+        overflow(int_type c);
+
         /** 
          * We use unbuffered I/O for the serial port. However, we
          * need to provide the putback of atleast one
-         * character. This character contains the putback
-         * character.
+         * character. This character contains the putback character.
          */
-        char mPutbackChar ;
-=======
-    SerialStreamBuf::ParityEnum 
-    SetParity(const SerialStreamBuf::ParityEnum parityType) ;
-
-    SerialStreamBuf::ParityEnum 
-    Parity() const ;
-
-    SerialStreamBuf::FlowControlEnum 
-    SetFlowControl(const SerialStreamBuf::FlowControlEnum flowControlType) ;
-    
-    SerialStreamBuf::FlowControlEnum 
-    FlowControl() const ;
-
-    short SetVMin( short vmin ) ;
-    short VMin() const;
-
-    short SetVTime( short vtime ) ;
-    short VTime() const;
->>>>>>> a658b105
+        char mPutbackChar;
 
         /** 
          * True if a putback value is available in mPutbackChar. 
          */
-        bool mPutbackAvailable ;
+        bool mPutbackAvailable;
 
         /** 
          * The file descriptor associated with the serial port. 
          */
-        int mFileDescriptor ;
-
-        /* ------------------------------------------------------------
-         * Private Methods
-         * ------------------------------------------------------------
-         */
+        int mFileDescriptor;
+
         /** 
          * This routine is called by open() in order to
          * initialize some parameters of the serial port and
@@ -156,1211 +116,288 @@
          * 
          * @return -1 on failure and some other value on success. 
          */
-        int InitializeSerialPort() ;
-
-        int SetParametersToDefault() ;
+        int InitializeSerialPort();
+
+        int SetParametersToDefault();
     } ;
 
-    SerialStreamBuf::SerialStreamBuf() :
-        mImpl(new Implementation)
-    {
-        setbuf(0, 0) ;
-        return ;
-    }
-
-
-<<<<<<< HEAD
+    SerialStreamBuf::SerialStreamBuf()
+        : mImpl(new Implementation)
+    {
+        setbuf(0, 0);
+        return;
+    }
+
+
     SerialStreamBuf::~SerialStreamBuf() 
-=======
- 
-SerialStreamBuf::~SerialStreamBuf() 
-{
-    if ( this->is_open() ) 
->>>>>>> a658b105
-    {
-        if( this->is_open() ) 
-        {
-            this->close() ;
-        }
-        return ;
-    }
-
+    {
+        if (this->is_open()) 
+        {
+            this->close();
+        }
+        return;
+    }
 
     bool
     SerialStreamBuf::is_open() const 
     {
-        return (-1 != mImpl->mFileDescriptor) ;
-    }
-
-
-<<<<<<< HEAD
+        return (-1 != mImpl->mFileDescriptor);
+    }
+
+
     std::streambuf* 
     SerialStreamBuf::setbuf(char_type *, std::streamsize) 
-=======
-SerialStreamBuf*
-SerialStreamBuf::close() 
-{
-    //
-    // Return a null pointer if the serial port is not currently open. 
-    //
-    if ( this->is_open() == false ) 
->>>>>>> a658b105
-    {
-        return std::streambuf::setbuf(0, 0) ;
-    }
-<<<<<<< HEAD
+    {
+        return std::streambuf::setbuf(0, 0);
+    }
 
 
     SerialStreamBuf*
     SerialStreamBuf::close() 
-=======
-    //
-    // Otherwise, close the serial port and set the file descriptor
-    // to an invalid value.
-    //
-    if ( -1 == ::close(mImpl->mFileDescriptor) ) 
-    {
-        //
-        // If the close failed then return a null pointer. 
-        //
-        return 0 ;
-    } 
-    else 
->>>>>>> a658b105
-    {
-        //
+    {
+
         // Return a null pointer if the serial port is not currently open. 
-        //
-        if( this->is_open() == false ) 
-        {
-            return 0 ;
-        }
-        //
+        if (this->is_open() == false) 
+        {
+            return 0;
+        }
+
         // Otherwise, close the serial port and set the file descriptor
         // to an invalid value.
-        //
-        if( -1 == ::close(mImpl->mFileDescriptor) ) 
-        {
-            //
+        if (-1 == ::close(mImpl->mFileDescriptor)) 
+        {
             // If the close failed then return a null pointer. 
-            //
-            return 0 ;
+            return 0;
         } 
-        else 
-        {
-            //
+        else
+        {
             // Set the file descriptor to an invalid value, -1. 
-            //
-            mImpl->mFileDescriptor = -1 ;
-            //
+            mImpl->mFileDescriptor = -1;
+
             // On success, return "this" as required by the C++ standard.
-            //
-            return this ;
-        }
-    }
-<<<<<<< HEAD
+            return this;
+        }
+    }
 
     std::streambuf::int_type
     SerialStreamBuf::uflow() 
-=======
-}
-    
-std::streambuf::int_type
-SerialStreamBuf::uflow() 
-{
-    int_type next_ch = underflow() ;
-    mImpl->mPutbackAvailable = false ;
-    return next_ch ;
-}
-
-SerialStreamBuf*
-SerialStreamBuf::open( const string filename,
-                       ios_base::openmode mode ) 
-{
-    //
-    // If the buffer is alreay open then we should not allow a call to
-    // another open().
-    //
-    if ( is_open() != false ) 
->>>>>>> a658b105
-    {
-        int_type next_ch = underflow() ;
-        mImpl->mPutbackAvailable = false ;
-        return next_ch ;
+    {
+        int_type next_ch = underflow();
+        mImpl->mPutbackAvailable = false;
+        return next_ch;
     }
 
     SerialStreamBuf*
-    SerialStreamBuf::open( const string filename,
-                           ios_base::openmode mode ) 
-    {
-        //
+    SerialStreamBuf::open(const string filename,
+                          ios_base::openmode mode) 
+    {
         // If the buffer is alreay open then we should not allow a call to
         // another open().
-        //
-        if( is_open() != false ) 
-        {
-            return 0 ;
-        }
-        //
+        if ( is_open() != false ) 
+        {
+            return 0;
+        }
+
         // We only allow three different combinations of ios_base::openmode
         // so we can use a switch here to construct the flags to be used
         // with the open() system call.
-        //
-        int flags ;
-        if ( mode == (ios_base::in|ios_base::out) ) 
-        {
-            flags = O_RDWR ;
+        int flags;
+        
+        if ( mode == (ios_base::in|ios_base::out) )
+        {
+            flags = O_RDWR;
         } 
-        else if ( mode == ios_base::in ) 
-        {
-            flags = O_RDONLY ;
+        else if ( mode == ios_base::in )
+        {
+            flags = O_RDONLY;
         } 
-        else if ( mode == ios_base::out ) 
-        {
-            flags = O_WRONLY ;
+        else if ( mode == ios_base::out )
+        {
+            flags = O_WRONLY;
         } 
         else 
         {
-            return 0 ;
-        }
-        /* switch( mode ) {
-           case ios_base::in:
-           flags = O_RDONLY ;
-           break ;
-           case ios_base::out:
-           flags = O_WRONLY ;
-           break ;
-           case (ios_base::in|ios_base::out):
-           flags = O_RDWR ;
-           break ;
-           default:
-           return 0 ;
-           break ;
-           } */
-        //
+            return 0;
+        }
+
+        /**
+            switch( mode )
+            {
+            case ios_base::in:
+                flags = O_RDONLY;
+                break;
+            case ios_base::out:
+                flags = O_WRONLY;
+                break;
+            case (ios_base::in|ios_base::out):
+                flags = O_RDWR;
+                break;
+            default:
+                return 0;
+                break;
+            }
+        */
+
         // Since we are dealing with the serial port we need to use the
         // O_NOCTTY option.
-        //
-        flags |= O_NOCTTY ;
-        //
+        flags |= O_NOCTTY;
+
         // Try to open the serial port. 
-        //
-        mImpl->mFileDescriptor = ::open(filename.c_str(), flags) ;
-        if( -1 == mImpl->mFileDescriptor ) 
-        {
-            return 0 ;
-        }
-        //
+        mImpl->mFileDescriptor = ::open(filename.c_str(), flags);
+        
+        if ( -1 == mImpl->mFileDescriptor ) 
+        {
+            return 0;
+        }
+
         // Initialize the serial port. 
-        //
-        if( -1 == mImpl->InitializeSerialPort() ) 
-        {
-            return 0 ;
+
+        if ( -1 == mImpl->InitializeSerialPort() )
+        {
+            return 0;
         }
         return this;
     }
-<<<<<<< HEAD
 
     int
-    SerialStreamBuf::SetParametersToDefault() 
-=======
-    /* switch( mode ) {
-       case ios_base::in:
-       flags = O_RDONLY ;
-       break ;
-       case ios_base::out:
-       flags = O_WRONLY ;
-       break ;
-       case (ios_base::in|ios_base::out):
-       flags = O_RDWR ;
-       break ;
-       default:
-       return 0 ;
-       break ;
-       } */
-    //
-    // Since we are dealing with the serial port we need to use the
-    // O_NOCTTY option.
-    //
-    flags |= O_NOCTTY ;
-    //
-    // Try to open the serial port. 
-    //
-    mImpl->mFileDescriptor = ::open(filename.c_str(), flags) ;
-    if ( -1 == mImpl->mFileDescriptor ) 
->>>>>>> a658b105
-    {
-        return mImpl->SetParametersToDefault() ;
-    }
-<<<<<<< HEAD
+    SerialStreamBuf::SetParametersToDefault()
+    {
+        return mImpl->SetParametersToDefault();
+    }
 
     BaudRate
-    SerialStreamBuf::SetBaudRate(const BaudRate baud_rate) 
-=======
-    //
-    // Initialize the serial port. 
-    //
-    if ( -1 == mImpl->InitializeSerialPort() ) 
->>>>>>> a658b105
-    {
-        return mImpl->SetBaudRate( baud_rate ) ;
-    }
-<<<<<<< HEAD
-=======
-    return this;
-}
-
-
-int
-SerialStreamBuf::SetParametersToDefault() 
-{
-    return mImpl->SetParametersToDefault() ;
-}
-
-
-SerialStreamBuf::BaudRateEnum
-SerialStreamBuf::SetBaudRate(const BaudRateEnum baud_rate) 
-{
-    return mImpl->SetBaudRate( baud_rate ) ;
-}
-
-SerialStreamBuf::BaudRateEnum
-SerialStreamBuf::BaudRate() const 
-{
-    return mImpl->BaudRate() ;
-}
-
-
-SerialStreamBuf::CharSizeEnum
-SerialStreamBuf::SetCharSize(const CharSizeEnum char_size) 
-{
-    return mImpl->SetCharSize( char_size ) ;
-}
->>>>>>> a658b105
+    SerialStreamBuf::SetBaudRate(const BaudRate baud_rate)
+    {
+        return mImpl->SetBaudRate( baud_rate );
+    }
 
     BaudRate
     SerialStreamBuf::GetBaudRate() const 
     {
-        return mImpl->GetBaudRate() ;
-    }
-
-<<<<<<< HEAD
-=======
-SerialStreamBuf::CharSizeEnum
-SerialStreamBuf::CharSize() const
-{
-    return mImpl->CharSize() ;
-}
->>>>>>> a658b105
+        return mImpl->GetBaudRate();
+    }
+
 
     CharSize
-    SerialStreamBuf::SetCharSize(const CharSize char_size) 
-    {
-        return mImpl->SetCharSize( char_size ) ;
-    }
-
-<<<<<<< HEAD
-=======
-short
-SerialStreamBuf::SetNumOfStopBits(short stop_bits)
-{
-    return mImpl->SetNumOfStopBits( stop_bits ) ;
-}
->>>>>>> a658b105
+    SerialStreamBuf::SetCharSize(const CharSize char_size)
+    {
+        return mImpl->SetCharSize( char_size );
+    }
+
 
     CharSize
     SerialStreamBuf::GetCharSize() const 
     {
-        return mImpl->GetCharSize() ;
-    }
-
-<<<<<<< HEAD
-=======
-short 
-SerialStreamBuf::NumOfStopBits() const
-{
-    return mImpl->NumOfStopBits() ;
-}
->>>>>>> a658b105
+        return mImpl->GetCharSize();
+    }
+
 
     short
-    SerialStreamBuf::SetNumOfStopBits(short stop_bits) 
-    {
-        return mImpl->SetNumOfStopBits( stop_bits ) ;
-    }
-
-<<<<<<< HEAD
+    SerialStreamBuf::SetNumOfStopBits(const short stop_bits)
+    {
+        return mImpl->SetNumOfStopBits( stop_bits );
+    }
+
 
     short 
-    SerialStreamBuf::NumOfStopBits() const 
-    {
-        return mImpl->NumOfStopBits() ;
+    SerialStreamBuf::GetNumOfStopBits() const 
+    {
+        return mImpl->GetNumOfStopBits();
     }
 
 
     SerialStreamBuf::ParityEnum
-    SerialStreamBuf::SetParity(const ParityEnum parity) 
-=======
-SerialStreamBuf::ParityEnum
-SerialStreamBuf::SetParity(const ParityEnum parity)
-{
-    return mImpl->SetParity( parity ) ;
-}
-
-SerialStreamBuf::ParityEnum
-SerialStreamBuf::Parity() const 
-{
-    return mImpl->Parity() ;
-}
-
-SerialStreamBuf::FlowControlEnum
-SerialStreamBuf::SetFlowControl(const FlowControlEnum flow_c)
-{
-    return mImpl->SetFlowControl( flow_c ) ;
-}
-
-SerialStreamBuf::FlowControlEnum
-SerialStreamBuf::Implementation::SetFlowControl(const SerialStreamBuf::FlowControlEnum flow_c) 
-{
-    if ( -1 == mFileDescriptor ) 
->>>>>>> a658b105
-    {
-        return mImpl->SetParity( parity ) ;
-    }
-<<<<<<< HEAD
+    SerialStreamBuf::SetParity(const ParityEnum parity)
+    {
+        return mImpl->SetParity( parity );
+    }
 
     SerialStreamBuf::ParityEnum
-    SerialStreamBuf::Parity() const 
-    {
-        return mImpl->Parity() ;
+    SerialStreamBuf::GetParity() const 
+    {
+        return mImpl->GetParity();
     }
 
     SerialStreamBuf::FlowControlEnum
-    SerialStreamBuf::SetFlowControl(const FlowControlEnum flow_c) 
-    {
-        return mImpl->SetFlowControl( flow_c ) ;
+    SerialStreamBuf::SetFlowControl(const FlowControlEnum flow_c)
+    {
+        return mImpl->SetFlowControl( flow_c );
     }
 
     SerialStreamBuf::FlowControlEnum
-    SerialStreamBuf::Implementation::SetFlowControl(const SerialStreamBuf::FlowControlEnum flow_c)
-    {
-        if( -1 == mFileDescriptor ) 
-        {
-            return FLOW_CONTROL_INVALID ;
-=======
-    //
-    // Flush any unwritten, unread data from the serial port. 
-    //
-    if ( -1 == tcflush(mFileDescriptor, TCIOFLUSH) ) 
-    {
-        return FLOW_CONTROL_INVALID ;
-    }
-    //
-    // Get the current terminal settings. 
-    //
-    struct termios tset;
-    int retval = tcgetattr( mFileDescriptor, &tset );
-    if ( -1 == retval )
-    {
-        return FLOW_CONTROL_INVALID ;
-    }
-    //
-    // Set the flow control. Hardware flow control uses the RTS (Ready
-    // To Send) and CTS (clear to Send) lines. Software flow control
-    // uses IXON|IXOFF
-    //
-    if ( FLOW_CONTROL_HARD == flow_c )
-    {
-        tset.c_iflag &= ~ (IXON|IXOFF) ;
-        tset.c_cflag |= CRTSCTS ;
-        tset.c_cc[VSTART] = _POSIX_VDISABLE ;
-        tset.c_cc[VSTOP] = _POSIX_VDISABLE ;
-    }
-    else if ( FLOW_CONTROL_SOFT == flow_c )
-    {
-        tset.c_iflag |= IXON|IXOFF ;
-        tset.c_cflag &= ~CRTSCTS ;
-        tset.c_cc[VSTART] = CTRL_Q ; // 0x11 (021) ^q
-        tset.c_cc[VSTOP]  = CTRL_S ; // 0x13 (023) ^s
-    }
-    else
-    {
-        tset.c_iflag &= ~(IXON|IXOFF) ;
-        tset.c_cflag &= ~CRTSCTS ;
-    }
-    
-    retval = tcsetattr(mFileDescriptor, TCSANOW, &tset);
-    
-    if (-1 == retval)
-    {
-        return FLOW_CONTROL_INVALID ;
-    }
-    return FlowControl() ;
-}
-
-SerialStreamBuf::FlowControlEnum
-SerialStreamBuf::FlowControl() const 
-{
-    return mImpl->FlowControl() ;
-}
-
-short 
-SerialStreamBuf::SetVMin( short vmin ) 
-{
-    return mImpl->SetVMin( vmin ) ;
-}
-
-short 
-SerialStreamBuf::VMin() const 
-{
-    return mImpl->VMin() ;
-}
-
-short 
-SerialStreamBuf::Implementation::VMin() const 
-{
-    if ( -1 == mFileDescriptor )
-    {
-        return -1 ;
-    }
-    //
-    // Get the current terminal settings. 
-    //
-    struct termios term_setting ;
-    
-    if ( -1 == tcgetattr(mFileDescriptor, &term_setting) )
-    {
-        return -1 ;
-    }
-
-    return term_setting.c_cc[VMIN];
-}
-
-short 
-SerialStreamBuf::SetVTime( short vtime ) 
-{
-    return mImpl->SetVTime( vtime ) ;
-}
-
-short 
-SerialStreamBuf::VTime() const 
-{
-    return mImpl->VTime() ;
-}
-
-
-streamsize
-SerialStreamBuf::xsgetn(char_type *s, streamsize n) 
-{
-    return mImpl->xsgetn( s, n ) ;
-}
-
-std::streamsize
-SerialStreamBuf::showmanyc() 
-{
-    return mImpl->showmanyc() ;
-}
-
-streambuf::int_type
-SerialStreamBuf::underflow() 
-{
-    return mImpl->underflow() ;
-}
-
-
-
-streambuf::int_type
-SerialStreamBuf::pbackfail(int_type c) 
-{
-    return mImpl->pbackfail(c) ;
-}
-
-
-streamsize
-SerialStreamBuf::xsputn(const char_type *s, streamsize n) 
-{
-    return mImpl->xsputn( s, n ) ;
-}
-
-streambuf::int_type
-SerialStreamBuf::overflow(int_type c) 
-{
-    return mImpl->overflow(c) ;
-}
-
-inline
-SerialStreamBuf::Implementation::Implementation() :
-    mPutbackChar(0),
-    mPutbackAvailable(false),
-    mFileDescriptor(-1)
-{
-    /* empty */
-}
-
-inline
-int 
-SerialStreamBuf::Implementation::SetParametersToDefault()
-{
-    if ( -1 == mFileDescriptor )
-    {
-        return -1 ;
-    }
-    //
-    // Set all values (also the ones, which are not covered by the
-    // parameter-functions of this library).
-    //
-    struct termios tio;
-    
-    if ( -1 == tcgetattr(mFileDescriptor, &tio) )
-    {
-    	return -1 ;
-    }
-    tio.c_iflag = IGNBRK ;
-    tio.c_oflag = 0 ;
-    tio.c_cflag = B19200 | CS8 | CLOCAL | CREAD ;
-    tio.c_lflag = 0 ;
-    //
-    // :TRICKY:
-    // termios.c_line is not a standard element of the termios structure (as 
-    // per the Single Unix Specification 2. This is only present under Linux.
-    //
-#ifdef __linux__
-    tio.c_line = '\0';
-#endif
-    bzero( &tio.c_cc, sizeof(tio.c_cc) ) ;
-    tio.c_cc[VTIME] = 0;
-    tio.c_cc[VMIN]  = 1;
-    
-    if ( -1 == tcsetattr(mFileDescriptor,TCSANOW,&tio) )
-    {
-        return -1 ;
-    }
-    //
-    // Baud rate
-    //
-    if ( BAUD_INVALID == SetBaudRate(DEFAULT_BAUD) )
-    {
-        return -1 ;
-    }
-    //
-    // Character size. 
-    //
-    if ( CHAR_SIZE_INVALID == SetCharSize(DEFAULT_CHAR_SIZE) )
-    {
-        return -1 ;
-    }
-    //
-    // Number of stop bits. 
-    //
-    if ( -1 == SetNumOfStopBits(DEFAULT_NO_OF_STOP_BITS) )
-    {
-        return -1 ;
-    }
-    //
-    // Parity
-    //
-    if ( PARITY_INVALID == SetParity(DEFAULT_PARITY) )
-    {
-        return -1 ;
-    }
-    //
-    // Flow control
-    //
-    if ( FLOW_CONTROL_INVALID == SetFlowControl(DEFAULT_FLOW_CONTROL) )
-    {
-        return -1 ;
-    }
-    //
-    // VMin
-    //
-    if ( -1 == SetVMin(DEFAULT_VMIN) )
-    {
-        return -1 ;
-    }
-    //
-    // VTime
-    //
-    if ( -1 == SetVTime(DEFAULT_VTIME) )
-    {
-        return -1 ;
-    }
-    //
-    // All done. Return a value other than -1. 
-    //
-    return 0 ;
-}
-
-inline
-int
-SerialStreamBuf::Implementation::InitializeSerialPort() 
-{
-    //
-    // If we do not have a valid file descriptor then return with
-    // failure.
-    //
-    if ( -1 == this->mFileDescriptor )
-    {
-        return -1 ;
-    }
-    //
-    // Use non-blocking mode while configuring the serial port. 
-    //
-    int flags = fcntl(this->mFileDescriptor, F_GETFL, 0) ;
-    if ( -1 == fcntl( this->mFileDescriptor, 
-                     F_SETFL, 
-                     flags | O_NONBLOCK ) )
-    {
-        return -1 ;
-    }
-    //
-    // Flush out any garbage left behind in the buffers associated
-    // with the port from any previous operations. 
-    //
-    if ( -1 == tcflush(this->mFileDescriptor, TCIOFLUSH) )
-    {
-        return -1 ;
-    }
-    //
-    // Set up the default configuration for the serial port. 
-    //
-    if ( -1 == this->SetParametersToDefault() )
-    {
-        return -1 ;
-    }
-    //
-    // Allow all further communications to happen in blocking 
-    // mode. 
-    //
-    flags = fcntl(this->mFileDescriptor, F_GETFL, 0) ;
-    if ( -1 == fcntl( this->mFileDescriptor, 
-                      F_SETFL, 
-                      flags & ~O_NONBLOCK ) )
-    {
-        return -1 ;
-    }
-    //
-    // If we get here without problems then we are good; return a value
-    // different from -1.
-    //
-    return 0 ;
-}
-
-inline
-SerialStreamBuf::BaudRateEnum
-SerialStreamBuf::Implementation::SetBaudRate( const SerialStreamBuf::BaudRateEnum baud_rate )
-{
-    if ( -1 == mFileDescriptor )
-    {
-        return BAUD_INVALID ;
-    }
-    
-    switch (baud_rate)
-    {
-    case BAUD_50:
-    case BAUD_75:   
-    case BAUD_110:  
-    case BAUD_134:  
-    case BAUD_150:  
-    case BAUD_200:  
-    case BAUD_300:  
-    case BAUD_600:  
-    case BAUD_1200: 
-    case BAUD_1800: 
-    case BAUD_2400: 
-    case BAUD_4800: 
-    case BAUD_9600: 
-    case BAUD_19200:
-    case BAUD_38400:
-    case BAUD_57600:
-    case BAUD_115200:
-        //
-        // Get the current terminal settings. 
-        //
-        struct termios term_setting ;
-        if ( -1 == tcgetattr(mFileDescriptor, &term_setting) )
-        {
-            return BAUD_INVALID ;
->>>>>>> a658b105
-        }
-        //
-        // Flush any unwritten, unread data from the serial port. 
-        //
-        if( -1 == tcflush(mFileDescriptor, TCIOFLUSH) ) 
-        {
-            return FLOW_CONTROL_INVALID ;
-        }
-        //
-        // Get the current terminal settings. 
-        //
-<<<<<<< HEAD
-        struct termios tset;
-        int retval = tcgetattr(mFileDescriptor, &tset);
-        if (-1 == retval) {
-            return FLOW_CONTROL_INVALID ;
-=======
-        if ( -1 == tcsetattr(mFileDescriptor, TCSANOW, &term_setting) )
-        {
-            return BAUD_INVALID ;
->>>>>>> a658b105
-        }
-        //
-        // Set the flow control. Hardware flow control uses the RTS (Ready
-        // To Send) and CTS (clear to Send) lines. Software flow control
-        // uses IXON|IXOFF
-        //
-<<<<<<< HEAD
-        if ( FLOW_CONTROL_HARD == flow_c ) {
-            tset.c_iflag &= ~ (IXON|IXOFF);
-            tset.c_cflag |= CRTSCTS;
-            tset.c_cc[VSTART] = _POSIX_VDISABLE;
-            tset.c_cc[VSTOP] = _POSIX_VDISABLE;
-        } else if ( FLOW_CONTROL_SOFT == flow_c ) {
-            tset.c_iflag |= IXON|IXOFF;
-            tset.c_cflag &= ~CRTSCTS;
-            tset.c_cc[VSTART] = CTRL_Q ; // 0x11 (021) ^q
-            tset.c_cc[VSTOP]  = CTRL_S ; // 0x13 (023) ^s
-        } else {
-            tset.c_iflag &= ~(IXON|IXOFF);
-            tset.c_cflag &= ~CRTSCTS;
-        }
-        retval = tcsetattr(mFileDescriptor, TCSANOW, &tset);
-        if (-1 == retval) {
-            return FLOW_CONTROL_INVALID ;
-        }
-        return FlowControl() ;
-    }
-
-    SerialStreamBuf::FlowControlEnum
-    SerialStreamBuf::FlowControl() const 
-    {
-        return mImpl->FlowControl() ;
+    SerialStreamBuf::GetFlowControl() const
+    {
+        return mImpl->GetFlowControl();
     }
 
 
     short 
-    SerialStreamBuf::SetVMin( short vmin ) 
-    {
-        return mImpl->SetVMin( vmin ) ;
+    SerialStreamBuf::SetVMin(const short vmin)
+    {
+        return mImpl->SetVMin( vmin );
     }
 
 
     short 
-    SerialStreamBuf::VMin() const 
-    {
-        return mImpl->VMin() ;
+    SerialStreamBuf::GetVMin() const
+    {
+        return mImpl->GetVMin();
     }
 
     short 
-    SerialStreamBuf::Implementation::VMin() const 
-    {
-        if( -1 == mFileDescriptor ) {
-            return -1 ;
-        }
-=======
-        return BAUD_INVALID ;
-        break ;
-    }
-
-    //
-    // If we succeeded in setting the baud rate then we need to return
-    // the baud rate. 
-    //
-    return BaudRate() ;
-}
-
-inline
-SerialStreamBuf::BaudRateEnum
-SerialStreamBuf::Implementation::BaudRate() const 
-{
-    if ( -1 == mFileDescriptor )
-    {
-        return BAUD_INVALID ;
-    }
-    //
-    // Get the current terminal settings. 
-    //
-    struct termios term_setting ;
-    if ( -1 == tcgetattr(mFileDescriptor, &term_setting) )
-    {
-        return BAUD_INVALID ;
-    }
-    //
-    // Read the input and output baud rates. 
-    //
-    speed_t input_baud = cfgetispeed( &term_setting ) ;
-    speed_t output_baud = cfgetospeed( &term_setting ) ;
-    //
-    // Make sure that the input and output baud rates are
-    // equal. Otherwise, we do not know which one to return.
-    //
-    if ( input_baud != output_baud )
-    {
-        return BAUD_INVALID ; 
-    }
-
-    switch ( input_baud )
-    {
-    case B50: 
-        return BAUD_50 ; break ;
-    case B75:
-        return BAUD_75 ; break ;
-    case B110: 
-        return BAUD_110 ; break ;
-    case B134: 
-        return BAUD_134 ; break ;
-    case B150:
-        return BAUD_150 ; break ;
-    case B200: 
-        return BAUD_200 ; break ;
-    case B300:
-        return BAUD_300 ; break ;
-    case B600:
-        return BAUD_600 ; break ;
-    case B1200:
-        return BAUD_1200 ; break ;
-    case B1800:
-        return BAUD_1800 ; break ;
-    case B2400: 
-        return BAUD_2400 ; break ;
-    case B4800:
-        return BAUD_4800 ; break ;
-    case B9600:
-        return BAUD_9600 ; break ;
-    case B19200:
-        return BAUD_19200 ; break ;
-    case B38400:
-        return BAUD_38400 ; break ;
-    case B57600:
-        return BAUD_57600 ; break ;
-    case B115200:
-        return BAUD_115200 ; break ;
-    default:
-        return BAUD_INVALID ; // we return an invalid value in this case. 
-        break ;
-    }
-    //
-    // The code should never reach here due to the fact that the default
-    // section of the above switch statement returns. So we force an
-    // abort here using an assertion which will always fail.
-    //
-    assert( false ) ;
-    return BAUD_INVALID ;
-}
-
-inline
-SerialStreamBuf::CharSizeEnum
-SerialStreamBuf::Implementation::SetCharSize(const SerialStreamBuf::CharSizeEnum char_size) 
-{
-    if ( -1 == mFileDescriptor )
-    {
-        return CHAR_SIZE_INVALID ;
-    }
-
-    switch(char_size)
-    {
-    case CHAR_SIZE_5:
-    case CHAR_SIZE_6:
-    case CHAR_SIZE_7:
-    case CHAR_SIZE_8:
->>>>>>> a658b105
-        //
-        // Get the current terminal settings. 
-        //
-        struct termios term_setting ;
-<<<<<<< HEAD
-        if( -1 == tcgetattr(mFileDescriptor, &term_setting) ) {
-            return -1 ;
-        }
-
-        return term_setting.c_cc[VMIN];
+    SerialStreamBuf::SetVTime(const short vtime)
+    {
+        return mImpl->SetVTime( vtime );
     }
 
     short 
-    SerialStreamBuf::SetVTime( short vtime ) 
-    {
-        return mImpl->SetVTime( vtime ) ;
-    }
-
-    short 
-    SerialStreamBuf::VTime() const 
-    {
-        return mImpl->VTime() ;
-=======
-        if ( -1 == tcgetattr(mFileDescriptor, &term_setting) )
-        {
-            return CHAR_SIZE_INVALID ;
-        }
-        //
-        // Set the character size to the specified value. If the character
-        // size is not 8 then it is also important to set ISTRIP. Setting
-        // ISTRIP causes all but the 7 low-order bits to be set to
-        // zero. Otherwise they are set to unspecified values and may
-        // cause problems. At the same time, we should clear the ISTRIP
-        // flag when the character size is 8 otherwise the MSB will always
-        // be set to zero (ISTRIP does not check the character size
-        // setting; it just sets every bit above the low 7 bits to zero).
-        //
-        if ( char_size == CHAR_SIZE_8 )
-        {
-            term_setting.c_iflag &= ~ISTRIP ; // clear the ISTRIP flag.
-        }
-        else
-        {
-            term_setting.c_iflag |= ISTRIP ;  // set the ISTRIP flag.
-        }
-
-        term_setting.c_cflag &= ~CSIZE ;     // clear all the CSIZE bits.
-        term_setting.c_cflag |= char_size ;  // set the character size. 
-        //
-        // Set the new settings for the serial port. 
-        //
-        if ( -1 == tcsetattr(mFileDescriptor, TCSANOW, &term_setting) )
-        {
-            return CHAR_SIZE_INVALID ;
-        } 
-        break ;
-    default:
-        return CHAR_SIZE_INVALID ;
-        break ;
-    }
-    return this->CharSize() ;
-}
-
-inline
-SerialStreamBuf::CharSizeEnum
-SerialStreamBuf::Implementation::CharSize() const 
-{
-    if ( -1 == mFileDescriptor )
-    {
-        return CHAR_SIZE_INVALID ;
-    }
-    //
-    // Get the current terminal settings. 
-    //
-    struct termios term_setting ;
-    if ( -1 == tcgetattr(mFileDescriptor, &term_setting) )
-    {
-        return CHAR_SIZE_INVALID ;
-    }
-    //
-    // Extract the character size from the terminal settings. 
-    //
-    int char_size = (term_setting.c_cflag & CSIZE) ;
-    switch( char_size ) {
-    case CS5:
-        return CHAR_SIZE_5 ; break ;
-    case CS6:
-        return CHAR_SIZE_6 ; break ;
-    case CS7: 
-        return CHAR_SIZE_7 ; break ;
-    case CS8:
-        return CHAR_SIZE_8 ; break ;
-    default:
-        //
-        // If we get an invalid character, we set the badbit for the
-        // stream associated with the serial port.
-        //
-        return CHAR_SIZE_INVALID ;
-        break ;
-    } ;
-
-    return CHAR_SIZE_INVALID ;
-}
-
-inline
-short
-SerialStreamBuf::Implementation::SetNumOfStopBits(short stop_bits) 
-{
-    if ( -1 == mFileDescriptor )
-    {
-        return 0 ;
-    }
-    //
-    // Get the current terminal settings. 
-    //
-    struct termios term_setting ;
-    if ( -1 == tcgetattr(mFileDescriptor, &term_setting) )
-    {
-        return 0 ;
-    }
-    switch ( stop_bits )
-    {
-    case 1:
-        term_setting.c_cflag &= ~CSTOPB ;
-        break ;
-    case 2:
-        term_setting.c_cflag |= CSTOPB ;
-        break ;
-    default: 
-        return 0 ;
-        break ;
-    }
-    //
-    // Set the new settings for the serial port. 
-    //
-    if ( -1 == tcsetattr(mFileDescriptor, TCSANOW, &term_setting) )
-    {
-        return 0 ;
-    } 
-    return this->NumOfStopBits() ;
-}
-
-inline
-short 
-SerialStreamBuf::Implementation::NumOfStopBits() const 
-{
-    if ( -1 == mFileDescriptor )
-    {
-        return 0 ;
-    }
-    //
-    // Get the current terminal settings. 
-    //
-    struct termios term_setting ;
-    if ( -1 == tcgetattr(mFileDescriptor, &term_setting) )
-    {
-        return 0 ;
-    }
-    //
-    // If CSTOPB is set then the number of stop bits is 2 otherwise it
-    // is 1.
-    //
-    if ( term_setting.c_cflag & CSTOPB )
-    {
-        return 2 ; 
-    }
-    else
-    {
-        return 1 ;
->>>>>>> a658b105
-    }
-
-<<<<<<< HEAD
+    SerialStreamBuf::GetVTime() const 
+    {
+        return mImpl->GetVTime() ;
+    }
+
     streamsize
-    SerialStreamBuf::xsgetn(char_type *s, streamsize n) 
-    {
-        return mImpl->xsgetn( s, n ) ;
-=======
-inline
-SerialStreamBuf::ParityEnum
-SerialStreamBuf::Implementation::SetParity(const SerialStreamBuf::ParityEnum parity) 
-{
-    if ( -1 == mFileDescriptor )
-    {
-        return PARITY_INVALID ;
-    }
-    //
-    // Get the current terminal settings. 
-    //
-    struct termios term_setting ;
-    if ( -1 == tcgetattr(mFileDescriptor, &term_setting) )
-    {
-        return PARITY_INVALID ;
-    }
-    //
-    // Set the parity in the termios structure. 
-    //
-    switch ( parity )
-    {
-    case PARITY_EVEN:
-        term_setting.c_cflag |= PARENB ;
-        term_setting.c_cflag &= ~PARODD ;
-        break ;
-    case PARITY_ODD:
-        term_setting.c_cflag |= PARENB ;
-        term_setting.c_cflag |= PARODD ;
-        break ;
-    case PARITY_NONE:
-        term_setting.c_cflag &= ~PARENB ;
-        break ;
-    default:
-        return PARITY_INVALID ;
-    }
-    //
-    // Write the settings back to the serial port. 
-    //
-    if ( -1 == tcsetattr(mFileDescriptor, TCSANOW, &term_setting) )
-    {
-        return PARITY_INVALID ;
-    }
-
-    return Parity() ;
-}
-
-
-inline
-SerialStreamBuf::ParityEnum
-SerialStreamBuf::Implementation::Parity() const 
-{
-    if ( -1 == mFileDescriptor )
-    {
-        return PARITY_INVALID ;
-    }
-    //
-    // Get the current terminal settings. 
-    //
-    struct termios term_setting ;
-    if ( -1 == tcgetattr(mFileDescriptor, &term_setting) )
-    {
-        return PARITY_INVALID ;
-    }
-    //
-    // Get the parity setting from the termios structure. 
-    //
-    if ( term_setting.c_cflag & PARENB )     // parity is enabled.
-    {   
-        if ( term_setting.c_cflag & PARODD ) // odd parity
-        {
-            return PARITY_ODD ; 
-        }
-        else                                // even parity
-        {                              
-            return PARITY_EVEN ;
-        }
-    }
-    else                                    // no parity.
-    {                               
-        return PARITY_NONE ;
->>>>>>> a658b105
-    }
-
-<<<<<<< HEAD
+    SerialStreamBuf::xsgetn(char_type *s, streamsize n)
+    {
+        return mImpl->xsgetn( s, n );
+    }
+
+    streamsize
+    SerialStreamBuf::xsputn(const char_type *s, streamsize n)
+    {
+        return mImpl->xsputn( s, n );
+    }
+
     std::streamsize
-    SerialStreamBuf::showmanyc() 
-    {
-        return mImpl->showmanyc() ;
+    SerialStreamBuf::showmanyc()
+    {
+        return mImpl->showmanyc();
     }
 
     streambuf::int_type
-    SerialStreamBuf::underflow() 
-    {
-        return mImpl->underflow() ;
-    }
-
+    SerialStreamBuf::overflow(const int_type c)
+    {
+        return mImpl->overflow(c);
+    }
 
     streambuf::int_type
-    SerialStreamBuf::pbackfail(int_type c) 
-    {
-        return mImpl->pbackfail(c) ;
-    }
-
-    streamsize
-    SerialStreamBuf::xsputn(const char_type *s, streamsize n) 
-    {
-        return mImpl->xsputn( s, n ) ;
-    }
+    SerialStreamBuf::underflow()
+    {
+        return mImpl->underflow();
+    }
+
 
     streambuf::int_type
-    SerialStreamBuf::overflow(int_type c) 
-    {
-        return mImpl->overflow(c) ;
-    }
-
-    inline
-    SerialStreamBuf::Implementation::Implementation() :
-        mPutbackChar(0),
-        mPutbackAvailable(false),
-        mFileDescriptor(-1)
+    SerialStreamBuf::pbackfail(const int_type c)
+    {
+        return mImpl->pbackfail(c);
+    }
+
+    inline
+    SerialStreamBuf::Implementation::Implementation()
+        : mPutbackChar(0)
+        , mPutbackAvailable(false)
+        , mFileDescriptor(-1)
     {
         /* empty */
     }
@@ -1369,336 +406,159 @@
     int 
     SerialStreamBuf::Implementation::SetParametersToDefault()
     {
-        if( -1 == mFileDescriptor ) {
-            return -1 ;
-        }
-=======
-inline
-SerialStreamBuf::FlowControlEnum
-SerialStreamBuf::Implementation::FlowControl() const 
-{
-    if ( -1 == mFileDescriptor )
-    {
-        return FLOW_CONTROL_INVALID ;
-    }
-    //
-    // Get the current terminal settings.
-    //
-    struct termios tset ;
-    if ( -1 == tcgetattr(mFileDescriptor, &tset) )
-    {
-        return FLOW_CONTROL_INVALID ;
-    }
-    //
-    // Check if IXON and IXOFF are set in c_iflag. If both are set and
-    // VSTART and VSTOP are set to 0x11 (^Q) and 0x13 (^S) respectively,
-    // then we are using software flow control.
-    //
-    if ( (tset.c_iflag & IXON)         &&
-         (tset.c_iflag & IXOFF)        &&
-         (CTRL_Q == tset.c_cc[VSTART]) &&
-         (CTRL_S == tset.c_cc[VSTOP] ) )
-    {
-        return FLOW_CONTROL_SOFT ;
-    }
-    else if ( ! ( (tset.c_iflag & IXON) ||
-                    (tset.c_iflag & IXOFF) ) )
-    {
-        if ( tset.c_cflag & CRTSCTS )
-        {
-            //
-            // If neither IXON or IXOFF is set then we must have hardware flow
-            // control.
-            //
-            return FLOW_CONTROL_HARD ;
-        }
-        else
-        {
-            return FLOW_CONTROL_NONE ;
-        }
-    }
-    //
-    // If none of the above conditions are satisfied then the serial
-    // port is using a flow control setup which we do not support at
-    // present.
-    //
-    return FLOW_CONTROL_INVALID ;
-}
-
-inline
-short 
-SerialStreamBuf::Implementation::SetVMin( short vmin ) 
-{
-    if ( -1 == mFileDescriptor )
-    {
-        return -1 ;
-    }
-
-    if ( vmin < 0 || vmin > 255 )
-    {
-        return -1 ;
-    }
-
-    //
-    // Get the current terminal settings. 
-    //
-    struct termios term_setting ;
-    if ( -1 == tcgetattr(mFileDescriptor, &term_setting) )
-    {
-        return -1 ;
-    }
-
-    term_setting.c_cc[VMIN] = (cc_t)vmin;
-    //
-    // Set the new settings for the serial port. 
-    //
-    if ( -1 == tcsetattr(mFileDescriptor, TCSANOW, &term_setting) )
-    {
-        return -1 ;
-    } 
-
-    return vmin;
-}
-
-inline
-short 
-SerialStreamBuf::Implementation::SetVTime( short vtime ) 
-{
-    if ( -1 == mFileDescriptor )
-    {
-        return -1 ;
-    }
-
-    if ( vtime < 0 || vtime > 255 )
-    {
-        return -1 ;
-    };
-
-    //
-    // Get the current terminal settings. 
-    //
-    struct termios term_setting ;
-    if ( -1 == tcgetattr(mFileDescriptor, &term_setting) )
-    {
-        return -1 ;
-    }
-
-    term_setting.c_cc[VTIME] = (cc_t)vtime;
-    //
-    // Set the new settings for the serial port. 
-    //
-    if ( -1 == tcsetattr(mFileDescriptor, TCSANOW, &term_setting) )
-    {
-        return -1 ;
-    }
-
-    return vtime;
-}
-
-inline
-short 
-SerialStreamBuf::Implementation::VTime() const 
-{
-    if ( -1 == mFileDescriptor )
-    {
-        return -1 ;
-    }
-    //
-    // Get the current terminal settings. 
-    //
-    struct termios term_setting ;
-    if ( -1 == tcgetattr(mFileDescriptor, &term_setting) )
-    {
-        return -1 ;
-    }
-
-    return term_setting.c_cc[VTIME];
-}
-
-inline
-streamsize
-SerialStreamBuf::Implementation::xsgetn(char_type *s, streamsize n) 
-{
-    //
-    // If mFileDescriptor is -1 then we do not have a valid serial port
-    // associated with this buffer. Hence, we cannot read any characters
-    // from the serial port. Similarly, if the parameter n is less than
-    // or equal to 0, then we do not need to do anything here.
-    // 
-    if ( (-1 == mFileDescriptor) ||
-        (n <= 0) )
-    {
-        return 0 ;
-    }
-    //
-    // Try to read upto n characters in the array s.
-    //
-    ssize_t retval = -1;
-    //
-    // If a putback character is available, then we need to read only
-    // n-1 character.
-    //
-    if ( mPutbackAvailable )
-    {
-        //
-        // Put the mPutbackChar at the beginning of the array,
-        // s. Increment retval to indicate that a character has been
-        // placed in s.
-        // 
-        // (Corrected Bug#2364846 by incrementing retval below)
->>>>>>> a658b105
-        //
+        if ( -1 == mFileDescriptor )
+        {
+            return -1;
+        }
+
         // Set all values (also the ones, which are not covered by the
         // parameter-functions of this library).
-        //
         struct termios tio;
-        if ( -1 == tcgetattr(mFileDescriptor, &tio) ) {
-            return -1 ;
-        }
+        if ( -1 == tcgetattr(mFileDescriptor, &tio) )
+        {
+            return -1;
+        }
+
         tio.c_iflag = IGNBRK;
         tio.c_oflag = 0;
         tio.c_cflag = B19200 | CS8 | CLOCAL | CREAD;
         tio.c_lflag = 0;
-        //
+
         // :TRICKY:
         // termios.c_line is not a standard element of the termios structure (as 
         // per the Single Unix Specification 2. This is only present under Linux.
-        //
-#ifdef __linux__
+    #ifdef __linux__
         tio.c_line = '\0';
-#endif
+    #endif
         bzero( &tio.c_cc, sizeof(tio.c_cc) );
         tio.c_cc[VTIME] = 0;
         tio.c_cc[VMIN]  = 1;
-        if ( -1 == tcsetattr(mFileDescriptor,TCSANOW,&tio) ) {
-            return -1 ;
-        }
-        //
+        
+        if ( -1 == tcsetattr(mFileDescriptor,TCSANOW,&tio) )
+        {
+            return -1;
+        }
+
         // Baud rate
-        //
-        if( BaudRate::BAUD_INVALID == 
+        if ( BaudRate::BAUD_INVALID == 
             SetBaudRate(SerialStreamBuf::DEFAULT_BAUD) ) 
         {
-            return -1 ;
+            return -1;
         } ;
-        //
+
         // Character size. 
-        //
-        if( CharSize::CHAR_SIZE_INVALID == SetCharSize(DEFAULT_CHAR_SIZE) ) {
-            return -1 ;
-        }
-        //
+        if ( CharSize::CHAR_SIZE_INVALID == SetCharSize(DEFAULT_CHAR_SIZE) )
+        {
+            return -1;
+        }
+
         // Number of stop bits. 
-        //
-        if( -1 == SetNumOfStopBits(DEFAULT_NO_OF_STOP_BITS) ) {
-            return -1 ;
-        }
-        //
+        if ( -1 == SetNumOfStopBits(DEFAULT_NO_OF_STOP_BITS) )
+        {
+            return -1;
+        }
+
         // Parity
-        //
-        if( -1 == SetParity(DEFAULT_PARITY) ) {
-            return -1 ;
-        }
-        //
+        if ( -1 == SetParity(DEFAULT_PARITY) )
+        {
+            return -1;
+        }
+
         // Flow control
-        //
-        if( -1 == SetFlowControl(DEFAULT_FLOW_CONTROL) ) {
-            return -1 ;
-        }
-        //
+        if ( -1 == SetFlowControl(DEFAULT_FLOW_CONTROL) )
+        {
+            return -1;
+        }
+
         // VMin
-        //
-        if ( -1 == SetVMin(DEFAULT_VMIN) ) {
-            return -1 ;
-        }
-        //
+        if ( -1 == SetVMin(DEFAULT_VMIN) )
+        {
+            return -1;
+        }
+
         // VTime
-        //
-<<<<<<< HEAD
-        if ( -1 == SetVTime(DEFAULT_VTIME) ) {
-            return -1 ;
-        }
-        //
+        if ( -1 == SetVTime(DEFAULT_VTIME) )
+        {
+            return -1;
+        }
+
         // All done. Return a value other than -1. 
-        //
-        return 0 ;
-    }
-=======
-        if ( n > 1 )
-        {
->>>>>>> a658b105
+        return 0;
+    }
 
     inline
     int
-    SerialStreamBuf::Implementation::InitializeSerialPort() 
-    {
-        //
+    SerialStreamBuf::Implementation::InitializeSerialPort()
+    {
         // If we do not have a valid file descriptor then return with
         // failure.
-        //
-        if( -1 == this->mFileDescriptor ) {
-            return -1 ;
-        }
-        //
+        if ( -1 == this->mFileDescriptor )
+        {
+            return -1;
+        }
+
         // Use non-blocking mode while configuring the serial port. 
-        //
-        int flags = fcntl(this->mFileDescriptor, F_GETFL, 0) ;
-        if( -1 == fcntl( this->mFileDescriptor, 
+        int flags = fcntl(this->mFileDescriptor, F_GETFL, 0);
+        
+        if ( -1 == fcntl( this->mFileDescriptor, 
                          F_SETFL, 
-                         flags | O_NONBLOCK ) ) {
-            return -1 ;
-        }
-        //
+                         flags | O_NONBLOCK ) )
+        {
+            return -1;
+        }
+
         // Flush out any garbage left behind in the buffers associated
         // with the port from any previous operations. 
-        //
-        if( -1 == tcflush(this->mFileDescriptor, TCIOFLUSH) ) {
-            return -1 ;
-        }
-        //
-        // Set up the default configuration for the serial port. 
-        //
-        if( -1 == this->SetParametersToDefault() ) {
-            return -1 ;
-        }
-        //
-        // Allow all further communications to happen in blocking 
-        // mode. 
-        //
-        flags = fcntl(this->mFileDescriptor, F_GETFL, 0) ;
-        if( -1 == fcntl( this->mFileDescriptor, 
+        if ( -1 == tcflush(this->mFileDescriptor, TCIOFLUSH) )
+        {
+            return -1;
+        }
+
+        // Set up the default configuration for the serial port.
+        if ( -1 == this->SetParametersToDefault() )
+        {
+            return -1;
+        }
+
+        // Allow all further communications to happen in blocking mode.
+        flags = fcntl(this->mFileDescriptor, F_GETFL, 0);
+        
+        if ( -1 == fcntl( this->mFileDescriptor, 
                          F_SETFL, 
-                         flags & ~O_NONBLOCK ) ) {
-            return -1 ;
-        }
-        //
+                         flags & ~O_NONBLOCK ) )
+        {
+            return -1;
+        }
+
         // If we get here without problems then we are good; return a value
         // different from -1.
-        //
-        return 0 ;
+        return 0;
     }
 
     inline
     BaudRate
-    SerialStreamBuf::Implementation::SetBaudRate( const BaudRate baud_rate )
-    {
-        if( -1 == mFileDescriptor ) {
-            return BaudRate::BAUD_INVALID ;
-        }
-        switch (baud_rate) {
+    SerialStreamBuf::Implementation::SetBaudRate(const BaudRate baud_rate)
+    {
+        if ( -1 == mFileDescriptor )
+        {
+            return BaudRate::BAUD_INVALID;
+        }
+
+        switch (baud_rate)
+        {
         case BaudRate::BAUD_50:
-        case BaudRate::BAUD_75:   
-        case BaudRate::BAUD_110:  
-        case BaudRate::BAUD_134:  
-        case BaudRate::BAUD_150:  
-        case BaudRate::BAUD_200:  
-        case BaudRate::BAUD_300:  
-        case BaudRate::BAUD_600:  
-        case BaudRate::BAUD_1200: 
-        case BaudRate::BAUD_1800: 
-        case BaudRate::BAUD_2400: 
-        case BaudRate::BAUD_4800: 
-        case BaudRate::BAUD_9600: 
+        case BaudRate::BAUD_75:
+        case BaudRate::BAUD_110:
+        case BaudRate::BAUD_134:
+        case BaudRate::BAUD_150:
+        case BaudRate::BAUD_200:
+        case BaudRate::BAUD_300:
+        case BaudRate::BAUD_600:
+        case BaudRate::BAUD_1200:
+        case BaudRate::BAUD_1800:
+        case BaudRate::BAUD_2400:
+        case BaudRate::BAUD_4800:
+        case BaudRate::BAUD_9600:
         case BaudRate::BAUD_19200:
         case BaudRate::BAUD_38400:
         case BaudRate::BAUD_57600:
@@ -1707,30 +567,24 @@
             // Get the current terminal settings. 
             //
             struct termios term_setting ;
-            if( -1 == tcgetattr(mFileDescriptor, &term_setting) ) {
-                return BaudRate::BAUD_INVALID ;
-            }
-            //
+            if ( -1 == tcgetattr(mFileDescriptor, &term_setting) )
+            {
+                return BaudRate::BAUD_INVALID;
+            }
+
             // Modify the baud rate in the term_setting structure.
-            //
-            cfsetispeed( &term_setting, static_cast<speed_t>(baud_rate) ) ;
-            cfsetospeed( &term_setting, static_cast<speed_t>(baud_rate) ) ;
-            //
-<<<<<<< HEAD
+            cfsetispeed( &term_setting, static_cast<speed_t>(baud_rate) );
+            cfsetospeed( &term_setting, static_cast<speed_t>(baud_rate) );
+
             // Apply the modified termios structure to the serial 
             // port. 
-            //
-            if( -1 == tcsetattr(mFileDescriptor, TCSANOW, &term_setting) ) {
-                return BaudRate::BAUD_INVALID ;
-=======
-            if ( retval != -1 )
-            {
-                retval ++ ;
->>>>>>> a658b105
-            }
-            break ;
+            if ( -1 == tcsetattr(mFileDescriptor, TCSANOW, &term_setting) )
+            {
+                return BaudRate::BAUD_INVALID;
+            }
+            break;
         default:
-            //
+
             // :TODO: Thu Jul 13 16:30:14 2000 Pagey
             //
             // There is obviously a problem if we reach here. The method
@@ -1738,117 +592,115 @@
             // rate. We should probably throw an exception here. I will
             // print something on cerr for the time being but leave the
             // stream in "good" state. 
-            //
-            return BaudRate::BAUD_INVALID ;
-            break ;
-        } ;
-        //
+            return BaudRate::BAUD_INVALID;
+            break;
+        }
+
+
         // If we succeeded in setting the baud rate then we need to return
-        // the baud rate. 
-        //
-        return GetBaudRate() ;
+        // the baud rate.
+        return GetBaudRate();
     }
 
     inline
     BaudRate
-    SerialStreamBuf::Implementation::GetBaudRate() const 
-    {
-        if( -1 == mFileDescriptor ) {
-            return BaudRate::BAUD_INVALID ;
-        }
-<<<<<<< HEAD
-=======
-    }
-    else
-    {
->>>>>>> a658b105
-        //
+    SerialStreamBuf::Implementation::GetBaudRate() const
+    {
+        if ( -1 == mFileDescriptor )
+        {
+            return BaudRate::BAUD_INVALID;
+        }
+
         // Get the current terminal settings. 
-        //
-        struct termios term_setting ;
-        if( -1 == tcgetattr(mFileDescriptor, &term_setting) ) {
-            return BaudRate::BAUD_INVALID ;
-        }
-        //
-        // Read the input and output baud rates. 
-        //
-        speed_t input_baud = cfgetispeed( &term_setting ) ;
-        speed_t output_baud = cfgetospeed( &term_setting ) ;
-        //
+        struct termios term_setting;
+        
+        if ( -1 == tcgetattr(mFileDescriptor, &term_setting) )
+        {
+            return BaudRate::BAUD_INVALID;
+        }
+
+        // Read the input and output baud rates.
+        speed_t input_baud = cfgetispeed( &term_setting );
+        speed_t output_baud = cfgetospeed( &term_setting );
+
         // Make sure that the input and output baud rates are
         // equal. Otherwise, we do not know which one to return.
-        //
-        if( input_baud != output_baud ) {
-            return BaudRate::BAUD_INVALID ; 
-        }
-        switch( input_baud ) {
+        if ( input_baud != output_baud )
+        {
+            return BaudRate::BAUD_INVALID;
+        }
+
+        switch( input_baud )
+        {
         case B50: 
-            return BaudRate::BAUD_50 ; break ;
+            return BaudRate::BAUD_50; break;
         case B75:
-            return BaudRate::BAUD_75 ; break ;
+            return BaudRate::BAUD_75; break;
         case B110: 
-            return BaudRate::BAUD_110 ; break ;
+            return BaudRate::BAUD_110; break;
         case B134: 
-            return BaudRate::BAUD_134 ; break ;
+            return BaudRate::BAUD_134; break;
         case B150:
-            return BaudRate::BAUD_150 ; break ;
+            return BaudRate::BAUD_150; break;
         case B200: 
-            return BaudRate::BAUD_200 ; break ;
+            return BaudRate::BAUD_200; break;
         case B300:
-            return BaudRate::BAUD_300 ; break ;
+            return BaudRate::BAUD_300; break;
         case B600:
-            return BaudRate::BAUD_600 ; break ;
+            return BaudRate::BAUD_600; break;
         case B1200:
-            return BaudRate::BAUD_1200 ; break ;
+            return BaudRate::BAUD_1200; break;
         case B1800:
-            return BaudRate::BAUD_1800 ; break ;
+            return BaudRate::BAUD_1800; break;
         case B2400: 
-            return BaudRate::BAUD_2400 ; break ;
+            return BaudRate::BAUD_2400; break;
         case B4800:
-            return BaudRate::BAUD_4800 ; break ;
+            return BaudRate::BAUD_4800; break;
         case B9600:
-            return BaudRate::BAUD_9600 ; break ;
+            return BaudRate::BAUD_9600; break;
         case B19200:
-            return BaudRate::BAUD_19200 ; break ;
+            return BaudRate::BAUD_19200; break;
         case B38400:
-            return BaudRate::BAUD_38400 ; break ;
+            return BaudRate::BAUD_38400; break;
         case B57600:
-            return BaudRate::BAUD_57600 ; break ;
+            return BaudRate::BAUD_57600; break;
         case B115200:
-            return BaudRate::BAUD_115200 ; break ;
+            return BaudRate::BAUD_115200; break;
         default:
-            return BaudRate::BAUD_INVALID ; // we return an invalid value in this case. 
-            break ;
-        }
-        //
+            return BaudRate::BAUD_INVALID; // we return an invalid value in this case. 
+            break;
+        }
+
         // The code should never reach here due to the fact that the default
         // section of the above switch statement returns. So we force an
         // abort here using an assertion which will always fail.
-        //
         assert( false ) ;
-        return BaudRate::BAUD_INVALID ;
+        return BaudRate::BAUD_INVALID;
     }
 
     inline
     CharSize
-    SerialStreamBuf::Implementation::SetCharSize(const CharSize char_size) 
-    {
-        if( -1 == mFileDescriptor ) {
-            return CharSize::CHAR_SIZE_INVALID ;
-        }
-        switch(char_size) {
+    SerialStreamBuf::Implementation::SetCharSize(const CharSize char_size)
+    {
+        if ( -1 == mFileDescriptor )
+        {
+            return CharSize::CHAR_SIZE_INVALID;
+        }
+
+        switch(char_size)
+        {
         case CharSize::CHAR_SIZE_5:
         case CharSize::CHAR_SIZE_6:
         case CharSize::CHAR_SIZE_7:
         case CharSize::CHAR_SIZE_8:
-            //
-            // Get the current terminal settings. 
-            //
-            struct termios term_setting ;
-            if( -1 == tcgetattr(mFileDescriptor, &term_setting) ) {
-                return CharSize::CHAR_SIZE_INVALID ;
-            }
-            //
+
+            // Get the current terminal settings.
+            struct termios term_setting;
+            if ( -1 == tcgetattr(mFileDescriptor, &term_setting) )
+            {
+                return CharSize::CHAR_SIZE_INVALID;
+            }
+
             // Set the character size to the specified value. If the character
             // size is not 8 then it is also important to set ISTRIP. Setting
             // ISTRIP causes all but the 7 low-order bits to be set to
@@ -1857,833 +709,708 @@
             // flag when the character size is 8 otherwise the MSB will always
             // be set to zero (ISTRIP does not check the character size
             // setting; it just sets every bit above the low 7 bits to zero).
-            //
-            if( char_size == CharSize::CHAR_SIZE_8 ) {
-                term_setting.c_iflag &= ~ISTRIP ; // clear the ISTRIP flag.
-            } else {
-                term_setting.c_iflag |= ISTRIP ;  // set the ISTRIP flag.
-            }
-            term_setting.c_cflag &= ~CSIZE ;     // clear all the CSIZE bits.
-            term_setting.c_cflag |= static_cast<tcflag_t>(char_size) ;  // set the character size. 
-            //
+            if ( char_size == CharSize::CHAR_SIZE_8 )
+            {
+                term_setting.c_iflag &= ~ISTRIP; // clear the ISTRIP flag.
+            }
+            else
+            {
+                term_setting.c_iflag |= ISTRIP;  // set the ISTRIP flag.
+            }
+
+            term_setting.c_cflag &= ~CSIZE;                             // clear all the CSIZE bits.
+            term_setting.c_cflag |= static_cast<tcflag_t>(char_size);   // set the character size. 
+
             // Set the new settings for the serial port. 
-            //
-            if( -1 == tcsetattr(mFileDescriptor, TCSANOW, &term_setting) ) {
-                return CharSize::CHAR_SIZE_INVALID ;
-            } 
-            break ;
+            if ( -1 == tcsetattr(mFileDescriptor, TCSANOW, &term_setting) )
+            {
+                return CharSize::CHAR_SIZE_INVALID;
+            }
+
+            break;
         default:
-            return CharSize::CHAR_SIZE_INVALID ;
-            break ;
-        }
-        return this->GetCharSize() ;
+            return CharSize::CHAR_SIZE_INVALID;
+            break;
+        }
+
+        return this->GetCharSize();
     }
 
     inline
     CharSize
-    SerialStreamBuf::Implementation::GetCharSize() const 
-    {
-        if( -1 == mFileDescriptor ) {
-            return CharSize::CHAR_SIZE_INVALID ;
-        }
+    SerialStreamBuf::Implementation::GetCharSize() const
+    {
+        if ( -1 == mFileDescriptor )
+        {
+            return CharSize::CHAR_SIZE_INVALID;
+        }
+
+        // Get the current terminal settings.
+        struct termios term_setting;
+        if ( -1 == tcgetattr(mFileDescriptor, &term_setting) )
+        {
+            return CharSize::CHAR_SIZE_INVALID;
+        }
+
+        // Extract the character size from the terminal settings.
+        int char_size = (term_setting.c_cflag & CSIZE);
+        switch( char_size )
+        {
+        case CS5:
+            return CharSize::CHAR_SIZE_5; break;
+        case CS6:
+            return CharSize::CHAR_SIZE_6; break;
+        case CS7: 
+            return CharSize::CHAR_SIZE_7; break;
+        case CS8:
+            return CharSize::CHAR_SIZE_8; break;
+        default:
+            // If we get an invalid character, we set the badbit for the
+            // stream associated with the serial port.
+            return CharSize::CHAR_SIZE_INVALID;
+            break;
+        }
+
+        return CharSize::CHAR_SIZE_INVALID;
+    }
+
+    inline
+    short
+    SerialStreamBuf::Implementation::SetNumOfStopBits(const short stop_bits)
+    {
+        if ( -1 == mFileDescriptor )
+        {
+            return 0;
+        }
+
+        // Get the current terminal settings.
+        struct termios term_setting;
+
+        if ( -1 == tcgetattr(mFileDescriptor, &term_setting) )
+        {
+            return 0;
+        }
+
+        switch( stop_bits )
+        {
+        case 1:
+            term_setting.c_cflag &= ~CSTOPB;
+            break;
+        case 2:
+            term_setting.c_cflag |= CSTOPB;
+            break;
+        default: 
+            return 0;
+            break;
+        }
+
+        // Set the new settings for the serial port. 
+        if ( -1 == tcsetattr(mFileDescriptor, TCSANOW, &term_setting) )
+        {
+            return 0;
+        }
+
+        return this->GetNumOfStopBits();
+    }
+
+    inline
+    short 
+    SerialStreamBuf::Implementation::GetNumOfStopBits() const
+    {
+        if ( -1 == mFileDescriptor )
+        {
+            return 0;
+        }
+
+        // Get the current terminal settings.
+        struct termios term_setting;
+
+        if ( -1 == tcgetattr(mFileDescriptor, &term_setting) )
+        {
+            return 0;
+        }
+
+        // If CSTOPB is set then the number of stop bits is 2 otherwise it
+        // is 1.
+        if ( term_setting.c_cflag & CSTOPB )
+        {
+            return 2;
+        }
+        else
+        {
+            return 1;
+        }
+    }
+
+    inline
+    SerialStreamBuf::ParityEnum
+    SerialStreamBuf::Implementation::SetParity(const SerialStreamBuf::ParityEnum parity) 
+    {
+        if ( -1 == mFileDescriptor )
+        {
+            return PARITY_INVALID;
+        }
+
+        // Get the current terminal settings. 
+        struct termios term_setting;
+        
+        if ( -1 == tcgetattr(mFileDescriptor, &term_setting) )
+        {
+            return PARITY_INVALID;
+        }
+
+        // Set the parity in the termios structure. 
+        switch( parity )
+        {
+        case PARITY_EVEN:
+            term_setting.c_cflag |= PARENB;
+            term_setting.c_cflag &= ~PARODD;
+            break;
+        case PARITY_ODD:
+            term_setting.c_cflag |= PARENB;
+            term_setting.c_cflag |= PARODD;
+            break;
+        case PARITY_NONE:
+            term_setting.c_cflag &= ~PARENB;
+            break;
+        default:
+            return PARITY_INVALID;
+        }
+
+        // Write the settings back to the serial port. 
+        if ( -1 == tcsetattr(mFileDescriptor, TCSANOW, &term_setting) )
+        {
+            return PARITY_INVALID;
+        }
+
+        return GetParity();
+    }
+
+
+    inline
+    SerialStreamBuf::ParityEnum
+    SerialStreamBuf::Implementation::GetParity() const 
+    {
+        if ( -1 == mFileDescriptor )
+        {
+            return PARITY_INVALID;
+        }
+
+        // Get the current terminal settings.
+        struct termios term_setting;
+        if ( -1 == tcgetattr(mFileDescriptor, &term_setting) )
+        {
+            return PARITY_INVALID;
+        }
+
+        // Get the parity setting from the termios structure. 
+
+        if ( term_setting.c_cflag & PARENB )
+        {   // parity is enabled.
+            if (term_setting.c_cflag & PARODD)  // odd parity
+            {
+                return PARITY_ODD; 
+            }
+            else                                // even parity
+            {
+                return PARITY_EVEN;
+            }
+        }
+        else                                    // no parity.
+        {
+            return PARITY_NONE;
+        }
+
+        return PARITY_INVALID; // execution should never reach here. 
+    }
+
+    SerialStreamBuf::FlowControlEnum
+    SerialStreamBuf::Implementation::SetFlowControl(const SerialStreamBuf::FlowControlEnum flow_c)
+    {
+        if ( -1 == mFileDescriptor )
+        {
+            return FLOW_CONTROL_INVALID;
+        }
+
+        // Flush any unwritten, unread data from the serial port.
+        if ( -1 == tcflush(mFileDescriptor, TCIOFLUSH) ) 
+        {
+            return FLOW_CONTROL_INVALID;
+        }
+
+        // Get the current terminal settings.
+        struct termios tset;
+        int retval = tcgetattr(mFileDescriptor, &tset);
+        
+        if (-1 == retval)
+        {
+            return FLOW_CONTROL_INVALID;
+        }
+
+        // Set the flow control. Hardware flow control uses the RTS (Ready
+        // To Send) and CTS (clear to Send) lines. Software flow control
+        // uses IXON|IXOFF
+        if ( FLOW_CONTROL_HARD == flow_c )
+        {
+            tset.c_iflag &= ~ (IXON|IXOFF);
+            tset.c_cflag |= CRTSCTS;
+            tset.c_cc[VSTART] = _POSIX_VDISABLE;
+            tset.c_cc[VSTOP] = _POSIX_VDISABLE;
+        }
+        else if ( FLOW_CONTROL_SOFT == flow_c )
+        {
+            tset.c_iflag |= IXON|IXOFF;
+            tset.c_cflag &= ~CRTSCTS;
+            tset.c_cc[VSTART] = CTRL_Q ; // 0x11 (021) ^q
+            tset.c_cc[VSTOP]  = CTRL_S ; // 0x13 (023) ^s
+        }
+        else
+        {
+            tset.c_iflag &= ~(IXON|IXOFF);
+            tset.c_cflag &= ~CRTSCTS;
+        }
+        
+        retval = tcsetattr(mFileDescriptor, TCSANOW, &tset);
+        
+        if (-1 == retval) {
+            return FLOW_CONTROL_INVALID;
+        }
+
+        return GetFlowControl();
+    }
+
+    inline
+    SerialStreamBuf::FlowControlEnum
+    SerialStreamBuf::Implementation::GetFlowControl() const 
+    {
+        if ( -1 == mFileDescriptor )
+        {
+            return FLOW_CONTROL_INVALID;
+        }
+
+        // Get the current terminal settings.
+        struct termios tset;
+
+        if ( -1 == tcgetattr(mFileDescriptor, &tset) )
+        {
+            return FLOW_CONTROL_INVALID;
+        }
+
+        // Check if IXON and IXOFF are set in c_iflag. If both are set and
+        // VSTART and VSTOP are set to 0x11 (^Q) and 0x13 (^S) respectively,
+        // then we are using software flow control.
+        if ( (tset.c_iflag & IXON)         &&
+             (tset.c_iflag & IXOFF)        &&
+             (CTRL_Q == tset.c_cc[VSTART]) &&
+             (CTRL_S == tset.c_cc[VSTOP] ) )
+        {
+            return FLOW_CONTROL_SOFT;
+        }
+        else if ( ! ( (tset.c_iflag & IXON) ||
+                      (tset.c_iflag & IXOFF) ) )
+        {
+            if ( tset.c_cflag & CRTSCTS )
+            {
+                //
+                // If neither IXON or IXOFF is set then we must have hardware flow
+                // control.
+                //
+                return FLOW_CONTROL_HARD;
+            }
+            else
+            {
+                return FLOW_CONTROL_NONE;
+            }
+        }
+
+        // If none of the above conditions are satisfied then the serial
+        // port is using a flow control setup which we do not support at
+        // present.
+        return FLOW_CONTROL_INVALID;
+    }
+
+    inline
+    short 
+    SerialStreamBuf::Implementation::SetVMin( short vmin )
+    {
+        if ( -1 == mFileDescriptor )
+        {
+            return -1;
+        }
+
+        if ( vmin < 0 || vmin > 255 )
+        {
+            return -1;
+        }
+
+        // Get the current terminal settings. 
+        struct termios term_setting ;
+
+        if ( -1 == tcgetattr(mFileDescriptor, &term_setting) )
+        {
+            return -1;
+        }
+
+        term_setting.c_cc[VMIN] = (cc_t)vmin;
+
+        // Set the new settings for the serial port. 
+        if ( -1 == tcsetattr(mFileDescriptor, TCSANOW, &term_setting) )
+        {
+            return -1;
+        } 
+
+        return vmin;
+    }
+
+    short 
+    SerialStreamBuf::Implementation::GetVMin() const
+    {
+        if ( -1 == mFileDescriptor )
+        {
+            return -1;
+        }
+
+        // Get the current terminal settings. 
+        struct termios term_setting;
+        
+        if ( -1 == tcgetattr(mFileDescriptor, &term_setting) )
+        {
+            return -1;
+        }
+
+        return term_setting.c_cc[VMIN];
+    }
+
+    inline
+    short 
+    SerialStreamBuf::Implementation::SetVTime(const short vtime)
+    {
+        if ( -1 == mFileDescriptor )
+        {
+            return -1;
+        }
+
+        if ( vtime < 0 || vtime > 255 )
+        {
+            return -1;
+        }
+
         //
         // Get the current terminal settings. 
         //
         struct termios term_setting ;
-        if( -1 == tcgetattr(mFileDescriptor, &term_setting) ) {
-            return CharSize::CHAR_SIZE_INVALID ;
-        }
-        //
-        // Extract the character size from the terminal settings. 
-        //
-        int char_size = (term_setting.c_cflag & CSIZE) ;
-        switch( char_size ) {
-        case CS5:
-            return CharSize::CHAR_SIZE_5 ; break ;
-        case CS6:
-            return CharSize::CHAR_SIZE_6 ; break ;
-        case CS7: 
-            return CharSize::CHAR_SIZE_7 ; break ;
-        case CS8:
-            return CharSize::CHAR_SIZE_8 ; break ;
-        default:
-            //
-            // If we get an invalid character, we set the badbit for the
-            // stream associated with the serial port.
-            //
-            return CharSize::CHAR_SIZE_INVALID ;
-            break ;
-        } ;
-        return CharSize::CHAR_SIZE_INVALID ;
-    }
-<<<<<<< HEAD
-
-    inline
-    short
-    SerialStreamBuf::Implementation::SetNumOfStopBits(short stop_bits) 
-    {
-        if( -1 == mFileDescriptor ) {
-            return 0 ;
-        }
-        //
+
+        if ( -1 == tcgetattr(mFileDescriptor, &term_setting) )
+        {
+            return -1;
+        }
+
+        term_setting.c_cc[VTIME] = (cc_t)vtime;
+
+        // Set the new settings for the serial port. 
+        if ( -1 == tcsetattr(mFileDescriptor, TCSANOW, &term_setting) )
+        {
+            return -1;
+        }
+
+        return vtime;
+    }
+
+    inline
+    short 
+    SerialStreamBuf::Implementation::GetVTime() const 
+    {
+        if ( -1 == mFileDescriptor )
+        {
+            return -1;
+        }
+
         // Get the current terminal settings. 
-        //
-        struct termios term_setting ;
-        if( -1 == tcgetattr(mFileDescriptor, &term_setting) ) {
-            return 0 ;
-        }
-        switch( stop_bits ) {
-        case 1:
-            term_setting.c_cflag &= ~CSTOPB ;
-            break ;
-        case 2:
-            term_setting.c_cflag |= CSTOPB ;
-            break ;
-        default: 
-            return 0 ;
-            break ;
-        }
-        //
-        // Set the new settings for the serial port. 
-        //
-        if( -1 == tcsetattr(mFileDescriptor, TCSANOW, &term_setting) ) {
-            return 0 ;
-        } 
-        return this->NumOfStopBits() ;
-    }
-
-    inline
-    short 
-    SerialStreamBuf::Implementation::NumOfStopBits() const 
-    {
-        if( -1 == mFileDescriptor ) {
-            return 0 ;
-        }
-        //
-        // Get the current terminal settings. 
-        //
-        struct termios term_setting ;
-        if( -1 == tcgetattr(mFileDescriptor, &term_setting) ) {
-            return 0 ;
-        }
-        //
-        // If CSTOPB is set then the number of stop bits is 2 otherwise it
-        // is 1.
-        //
-        if( term_setting.c_cflag & CSTOPB ) {
-            return 2 ; 
-        } else {
-            return 1 ;
-        }
-    }
-
-    inline
-    SerialStreamBuf::ParityEnum
-    SerialStreamBuf::Implementation::SetParity(const SerialStreamBuf::ParityEnum parity) 
-    {
-        if( -1 == mFileDescriptor ) {
-            return PARITY_INVALID ;
-        }
-        //
-        // Get the current terminal settings. 
-        //
-        struct termios term_setting ;
-        if( -1 == tcgetattr(mFileDescriptor, &term_setting) ) {
-            return PARITY_INVALID ;
-        }
-        //
-        // Set the parity in the termios structure. 
-        //
-        switch( parity ) {
-        case PARITY_EVEN:
-            term_setting.c_cflag |= PARENB ;
-            term_setting.c_cflag &= ~PARODD ;
-            break ;
-        case PARITY_ODD:
-            term_setting.c_cflag |= PARENB ;
-            term_setting.c_cflag |= PARODD ;
-            break ;
-        case PARITY_NONE:
-            term_setting.c_cflag &= ~PARENB ;
-            break ;
-        default:
-            return PARITY_INVALID ;
-        }
-        //
-        // Write the settings back to the serial port. 
-        //
-        if( -1 == tcsetattr(mFileDescriptor, TCSANOW, &term_setting) ) {
-            return PARITY_INVALID ;
-        } 
-        return Parity() ;
-    }
-
-
-    inline
-    SerialStreamBuf::ParityEnum
-    SerialStreamBuf::Implementation::Parity() const 
-    {
-        if( -1 == mFileDescriptor ) {
-            return PARITY_INVALID ;
-        }
-        //
-        // Get the current terminal settings. 
-        //
-        struct termios term_setting ;
-        if( -1 == tcgetattr(mFileDescriptor, &term_setting) ) {
-            return PARITY_INVALID ;
-        }
-        //
-        // Get the parity setting from the termios structure. 
-        //
-        if( term_setting.c_cflag & PARENB ) {   // parity is enabled.
-            if( term_setting.c_cflag & PARODD ) { // odd parity
-                return PARITY_ODD ; 
-            } else {                              // even parity
-                return PARITY_EVEN ;
-            }
-        } else {                                // no parity.
-            return PARITY_NONE ;
-        }
-        return PARITY_INVALID ; // execution should never reach here. 
-    }
-
-    inline
-    SerialStreamBuf::FlowControlEnum
-    SerialStreamBuf::Implementation::FlowControl() const 
-    {
-        if( -1 == mFileDescriptor ) {
-            return FLOW_CONTROL_INVALID ;
-        }
-        //
-        // Get the current terminal settings.
-        //
-        struct termios tset ;
-        if( -1 == tcgetattr(mFileDescriptor, &tset) ) {
-            return FLOW_CONTROL_INVALID ;
-=======
-    // 
-    // If retval == -1 then the read call had an error, otherwise, if
-    // retval == 0 then we could not read the characters. In either
-    // case, we return 0 to indicate that no characters could be read
-    // from the serial port.
-    //
-    if ( ( -1 == retval ) ||
-         (  0 == retval ) )
-    {
-        return 0 ;
-    }
-    //
-    // Return the number of characters actually read from the serial
-    // port.
-    //
-    return retval ;
-}
-
-inline
-std::streamsize
-SerialStreamBuf::Implementation::showmanyc() 
-{
-    ssize_t retval = -1 ;
-
-    if ( -1 == mFileDescriptor )
-    {
-        return -1 ;
-    }
-
-    if ( mPutbackAvailable )
-    {
-        // We still have a character left in the buffer.
-        retval = 1 ;
-    }
-    else
-    {
-        // Switch to non-blocking read.
-        int flags = fcntl(this->mFileDescriptor, F_GETFL, 0) ;
-        if ( -1 == fcntl( this->mFileDescriptor, 
-                         F_SETFL, 
-                         flags | O_NONBLOCK ) )
-        {
-            return -1 ;
->>>>>>> a658b105
-        }
-        //
-        // Check if IXON and IXOFF are set in c_iflag. If both are set and
-        // VSTART and VSTOP are set to 0x11 (^Q) and 0x13 (^S) respectively,
-        // then we are using software flow control.
-        //
-        if( (tset.c_iflag & IXON)         &&
-            (tset.c_iflag & IXOFF)        &&
-            (CTRL_Q == tset.c_cc[VSTART]) &&
-            (CTRL_S == tset.c_cc[VSTOP] ) ) {
-            return FLOW_CONTROL_SOFT ;
-        } else if ( ! ( (tset.c_iflag & IXON) ||
-                        (tset.c_iflag & IXOFF) ) ) {
-            if ( tset.c_cflag & CRTSCTS ) {
-                //
-                // If neither IXON or IXOFF is set then we must have hardware flow
-                // control.
-                //
-                return FLOW_CONTROL_HARD ;
-            } else {
-                return FLOW_CONTROL_NONE ;
-            }
-        }
-        //
-        // If none of the above conditions are satisfied then the serial
-        // port is using a flow control setup which we do not support at
-        // present.
-        //
-        return FLOW_CONTROL_INVALID ;
-    }
-
-    inline
-    short 
-    SerialStreamBuf::Implementation::SetVMin( short vmin ) 
-    {
-        if( -1 == mFileDescriptor ) {
-            return -1 ;
-        }
-
-<<<<<<< HEAD
-        if ( vmin < 0 || vmin > 255 ) {
-            return -1 ;
-        };
-
-        //
-        // Get the current terminal settings. 
-        //
-        struct termios term_setting ;
-        if( -1 == tcgetattr(mFileDescriptor, &term_setting) ) {
-            return -1 ;
-        }
-
-        term_setting.c_cc[VMIN] = (cc_t)vmin;
-        //
-        // Set the new settings for the serial port. 
-        //
-        if( -1 == tcsetattr(mFileDescriptor, TCSANOW, &term_setting) ) {
-            return -1 ;
-        } 
-
-        return vmin;
-    }
-
-    inline
-    short 
-    SerialStreamBuf::Implementation::SetVTime( short vtime ) 
-    {
-        if( -1 == mFileDescriptor ) {
-            return -1 ;
-        }
-
-        if ( vtime < 0 || vtime > 255 ) {
-            return -1 ;
-        };
-
-        //
-        // Get the current terminal settings. 
-        //
-        struct termios term_setting ;
-        if( -1 == tcgetattr(mFileDescriptor, &term_setting) ) {
-            return -1 ;
-        }
-
-        term_setting.c_cc[VTIME] = (cc_t)vtime;
-        //
-        // Set the new settings for the serial port. 
-        //
-        if( -1 == tcsetattr(mFileDescriptor, TCSANOW, &term_setting) ) {
-            return -1 ;
-        }
-
-        return vtime;
-    }
-
-    inline
-    short 
-    SerialStreamBuf::Implementation::VTime() const 
-    {
-        if( -1 == mFileDescriptor ) {
-            return -1 ;
-        }
-=======
-        if ( retval == 1 )
-        {
-            mPutbackAvailable = true;
-        }
-        else
-        {
-            retval = 0 ;
-        }
-
-        // Switch back to blocking read.
-        if ( -1 == fcntl( this->mFileDescriptor, 
-                         F_SETFL, 
-                         flags ) )
-        {
-            return -1 ;
-        }
-    }
-
-    return retval;    
-}
-
-inline
-streambuf::int_type
-SerialStreamBuf::Implementation::underflow() 
-{
-    //
-    // If we do not have a valid file handler for the serial port, we
-    // cannot do much.
-    //
-    if ( -1 == mFileDescriptor )
-    {
-        return traits_type::eof() ;
-    }
-    //
-    // Read the next character from the serial port. 
-    //
-    char next_ch ;
-    ssize_t retval = -1;
-    //
-    // If a putback character is available then we return that
-    // character. However, we are not supposed to change the value of
-    // gptr() in this routine so we leave mPutbackAvailable set to true.
-    // 
-    if ( mPutbackAvailable )
-    {
-        next_ch = mPutbackChar ;
-    }
-    else
-    {
->>>>>>> a658b105
-        //
-        // Get the current terminal settings. 
-        //
-<<<<<<< HEAD
-        struct termios term_setting ;
-        if( -1 == tcgetattr(mFileDescriptor, &term_setting) ) {
-            return -1 ;
+        struct termios term_setting;
+
+        if ( -1 == tcgetattr(mFileDescriptor, &term_setting) )
+        {
+            return -1;
         }
 
         return term_setting.c_cc[VTIME];
     }
-=======
-        retval = read(mFileDescriptor, &next_ch, 1);
->>>>>>> a658b105
 
     inline
     streamsize
     SerialStreamBuf::Implementation::xsgetn(char_type *s, streamsize n) 
     {
-        //
         // If mFileDescriptor is -1 then we do not have a valid serial port
         // associated with this buffer. Hence, we cannot read any characters
         // from the serial port. Similarly, if the parameter n is less than
         // or equal to 0, then we do not need to do anything here.
-        // 
-        if( (-1 == mFileDescriptor) ||
-            (n <= 0) ) {
-            return 0 ;
-        }
-        //
-<<<<<<< HEAD
+        if ( (-1 == mFileDescriptor) ||
+            (n <= 0) )
+        {
+            return 0;
+        }
+
         // Try to read upto n characters in the array s.
-        //
-        ssize_t retval {0} ; 
-        //
+        ssize_t retval {0};
+
         // If a putback character is available, then we need to read only
         // n-1 character.
-        //
-        if( mPutbackAvailable ) {
-=======
-        if ( retval == 1 )
-        {
-            mPutbackChar = next_ch ;
-            mPutbackAvailable = true ;
-        }
-        else if ( ( -1 == retval ) ||
-                  (  0 == retval ) )
-        {
->>>>>>> a658b105
-            //
+        if ( mPutbackAvailable )
+        {
             // Put the mPutbackChar at the beginning of the array,
             // s. Increment retval to indicate that a character has been
             // placed in s.
             // 
             // (Corrected Bug#2364846 by incrementing retval below)
-            //
-            s[0] = mPutbackChar ; 
-            ++retval ;
-            //
+            s[0] = mPutbackChar; 
+            ++retval;
+
             // The putback character is no longer available. 
-            //
-            mPutbackAvailable = false ;
+            mPutbackAvailable = false;
             //
             // If we need to read more than one character, then call read()
             // and try to read n-1 more characters and put them at location
             // starting from &s[1].
             //
-            if( n > 1 ) {
-
-                retval = read(mFileDescriptor, &s[1], n-1) ;
-
-                //
+            if ( n > 1 )
+            {
+                retval = read(mFileDescriptor, &s[1], n-1);
+
                 // If read was successful, then we need to increment retval by
                 // one to indicate that the putback character was prepended to
-                // the array, s. If read failed then leave retval at -1. 
-                //
-                if( retval != -1 ) {
-                    retval ++ ;
+                // the array, s. If read failed then leave retval at -1.
+                if ( retval != -1 )
+                {
+                    retval ++;
                 }
             }
-        } else {
-            //
+        }
+        else
+        {
+
             // If no putback character is available then we try to read n
             // characters.
-            //
-
             retval = read(mFileDescriptor, s, n);
-
-        }
-        // 
+        }
+
         // If retval == -1 then the read call had an error, otherwise, if
         // retval == 0 then we could not read the characters. In either
         // case, we return 0 to indicate that no characters could be read
         // from the serial port.
-        //
-        if( ( -1 == retval ) ||
-            (  0 == retval ) ) {
-            return 0 ;
-        }
-        //
+        if ( ( -1 == retval ) ||
+             (  0 == retval ) )
+        {
+            return 0;
+        }
+
         // Return the number of characters actually read from the serial
         // port.
-        //
-        return retval ;
-    }
-<<<<<<< HEAD
+        return retval;
+    }
+
+    inline
+    streamsize
+    SerialStreamBuf::Implementation::xsputn(const char_type *s, streamsize n) 
+    {
+        // If we do not have a valid file descriptor, then we cannot do much
+        // here. Similarly if n is non-positive then we have nothing to do
+        // here.
+        if ( (-1 == mFileDescriptor) ||
+            (n <= 0) )
+        {
+            return 0;
+        }
+
+        // Write the n characters to the serial port. 
+        ssize_t retval = write(mFileDescriptor, s, n);
+
+        // If the write failed then return 0. 
+        if ( (-1 == retval) ||
+            ( 0 == retval) )
+        {
+            return 0;
+        }
+
+        // Otherwise, return the number of bytes actually written.
+        return retval;
+    }
 
     inline
     std::streamsize
-    SerialStreamBuf::Implementation::showmanyc() 
+    SerialStreamBuf::Implementation::showmanyc()
     {
 
         int retval = -1;
 
-        if ( -1 == mFileDescriptor ) {
+        if ( -1 == mFileDescriptor )
+        {
             return -1;
         };
 
-        if ( mPutbackAvailable ) {
+        if ( mPutbackAvailable )
+        {
 
             // We still have a character left in the buffer.
             retval = 1;
 
-        } else {
+        }
+        else
+        {
             // Switch to non-blocking read.
-            int flags = fcntl(this->mFileDescriptor, F_GETFL, 0) ;
-            if( -1 == fcntl( this->mFileDescriptor, 
-                             F_SETFL, 
-                             flags | O_NONBLOCK ) ) {
+            int flags = fcntl(this->mFileDescriptor, F_GETFL, 0);
+            if ( -1 == fcntl( this->mFileDescriptor, 
+                              F_SETFL, 
+                              flags | O_NONBLOCK ) )
+            {
                 return -1;
             }
 
             // Try to read a character.
             retval = read(mFileDescriptor, &mPutbackChar, 1);
 
-            if ( retval == 1 ) {
+            if ( retval == 1 )
+            {
                 mPutbackAvailable = true;
-            } else
+            }
+            else
+            {
                 retval = 0;
+            }
 
             // Switch back to blocking read.
-            if( -1 == fcntl( this->mFileDescriptor, 
-                             F_SETFL, 
-                             flags ) ) {
+            if ( -1 == fcntl( this->mFileDescriptor,
+                              F_SETFL, 
+                              flags ) )
+            {
                 return -1;
             }
-        };
+        }
+
         return retval;    
+    }
+
+    inline
+    streambuf::int_type
+    SerialStreamBuf::Implementation::overflow(int_type c) 
+    {
+        // If we do not have a valid file descriptor then we cannot do much here.
+        if ( -1 == mFileDescriptor )
+        {
+            return traits_type::eof();
+        }
+
+        // Try to write the specified character to the serial port. 
+        if ( traits_type::eq_int_type( c, traits_type::eof()) )
+        {
+            // If c is the eof character then we do nothing. 
+            return traits_type::eof();
+        }
+        else
+        {
+            // Otherwise we write the character to the serial port. 
+            char out_ch = traits_type::to_char_type(c) ;
+            ssize_t retval = write(mFileDescriptor, &out_ch, 1);
+
+            // If the write failed then return eof. 
+            if ( (-1 == retval) ||
+                 ( 0 == retval) )
+            {
+                return traits_type::eof();
+            }
+
+            // Otherwise, return something other than eof().
+            return traits_type::not_eof(c);
+        }
+
+        assert( 0 == "The code should never reach here." );
     }
 
     inline
     streambuf::int_type
     SerialStreamBuf::Implementation::underflow() 
     {
-        //
+
         // If we do not have a valid file handler for the serial port, we
         // cannot do much.
-        //
-        if( -1 == mFileDescriptor ) {
-            return traits_type::eof() ;
-        }
-        //
+        if ( -1 == mFileDescriptor )
+        {
+            return traits_type::eof();
+        }
+
         // Read the next character from the serial port. 
-        //
-        char next_ch ;
-        ssize_t retval ;
-        //
+        char next_ch;
+        ssize_t retval;
+
         // If a putback character is available then we return that
         // character. However, we are not supposed to change the value of
         // gptr() in this routine so we leave mPutbackAvailable set to true.
-        // 
-        if ( mPutbackAvailable ) {
-            next_ch = mPutbackChar ;
-        } else {
-            //
+
+        if ( mPutbackAvailable )
+        {
+            next_ch = mPutbackChar;
+        }
+        else
+        {
             // If no putback character is available then we need to read one
             // character from the serial port.
-            //
-
             retval = read(mFileDescriptor, &next_ch, 1);
 
-            //
             // Make the next character the putback character. This has the
             // effect of returning the next character without changing gptr()
             // as required by the C++ standard.
-            //
-            if( retval == 1 ) {
-                mPutbackChar = next_ch ;
-                mPutbackAvailable = true ;
-            } else if( ( -1 == retval ) ||
-                       (  0 == retval ) ) {
-                //
+            if ( retval == 1 )
+            {
+                mPutbackChar = next_ch;
+                mPutbackAvailable = true;
+            }
+            else if ( ( -1 == retval ) ||
+                      (  0 == retval ) )
+            {
                 // If we had a problem reading the character, we return
                 // traits::eof().
-                //
-                return traits_type::eof() ;
-            }
-        }
-        //
+                return traits_type::eof();
+            }
+        }
+
         // :NOTE: Wed Aug  9 21:26:51 2000 Pagey
         // The value of mPutbackAvailable is always true when the code
         // reaches here.
-        //
-        //
+
         // Return the character as an int value as required by the C++
         // standard.
-        //
-        return traits_type::to_int_type(next_ch) ;
+        return traits_type::to_int_type(next_ch);
     }
 
     inline
     streambuf::int_type
     SerialStreamBuf::Implementation::pbackfail(int_type c) 
     {
-        //
         // If we do not have a valid file descriptor, then we return eof. 
-        //
-        if( -1 == mFileDescriptor ) {
-            return traits_type::eof() ;
-        }
-        //
+        if ( -1 == mFileDescriptor )
+        {
+            return traits_type::eof();
+        }
+
         // If a putback character is already available, then we cannot
         // do any more putback and hence need to return eof.
-        //
-        if( mPutbackAvailable ) {
-            return traits_type::eof() ;
-        } else if ( traits_type::eq_int_type(c, traits_type::eof()) ) {
-            //
+        if ( mPutbackAvailable )
+        {
+            return traits_type::eof();
+        }
+        else if ( traits_type::eq_int_type(c, traits_type::eof()) )
+        {
             // If an eof character is passed in, then we are required to
             // backup one character. However, we cannot do this for a serial
             // port. Hence we return eof to signal an error.
-            //
-            return traits_type::eof() ;
-        } else {
-            //
+            return traits_type::eof();
+        }
+        else
+        {
             // If no putback character is available at present, then make
-            // c the putback character and return it. 
-            //
-            mPutbackChar = traits_type::to_char_type(c) ;
-            mPutbackAvailable = true ;
-            return traits_type::not_eof(c) ;
-        }
-    }
-
-    inline
-    streamsize
-    SerialStreamBuf::Implementation::xsputn(const char_type *s, streamsize n) 
-=======
-    //
-    // :NOTE: Wed Aug  9 21:26:51 2000 Pagey
-    // The value of mPutbackAvailable is always true when the code
-    // reaches here.
-    //
-    //
-    // Return the character as an int value as required by the C++
-    // standard.
-    //
-    return traits_type::to_int_type(next_ch) ;
-}
-
-inline
-streambuf::int_type
-SerialStreamBuf::Implementation::pbackfail(int_type c) 
-{
-    //
-    // If we do not have a valid file descriptor, then we return eof. 
-    //
-    if ( -1 == mFileDescriptor )
-    {
-        return traits_type::eof() ;
-    }
-    //
-    // If a putback character is already available, then we cannot
-    // do any more putback and hence need to return eof.
-    //
-    if ( mPutbackAvailable )
-    {
-        return traits_type::eof() ;
-    }
-    else if ( traits_type::eq_int_type(c, traits_type::eof()) )
-    {
-        //
-        // If an eof character is passed in, then we are required to
-        // backup one character. However, we cannot do this for a serial
-        // port. Hence we return eof to signal an error.
-        //
-        return traits_type::eof() ;
-    }
-    else
-    {
-        //
-        // If no putback character is available at present, then make
-        // c the putback character and return it. 
-        //
-        mPutbackChar = traits_type::to_char_type(c) ;
-        mPutbackAvailable = true ;
-        return traits_type::not_eof(c) ;
-    }
-}
-
-inline
-streamsize
-SerialStreamBuf::Implementation::xsputn(const char_type *s, streamsize n) 
-{
-    //
-    // If we do not have a valid file descriptor, then we cannot do much
-    // here. Similarly if n is non-positive then we have nothing to do
-    // here.
-    //
-    if ( (-1 == mFileDescriptor) ||
-         (n <= 0) )
-    {
-        return 0 ;
-    }
-    //
-    // Write the n characters to the serial port. 
-    //
-    ssize_t retval = write(mFileDescriptor, s, n) ;
-    //
-    // If the write failed then return 0. 
-    //
-    if ( (-1 == retval) ||
-         ( 0 == retval) )
-    {
-        return 0 ;
-    }
-    //
-    // Otherwise, return the number of bytes actually written. 
-    //
-    return retval ;
-}
-
-inline
-streambuf::int_type
-SerialStreamBuf::Implementation::overflow(int_type c) 
-{
-    //
-    // If we do not have a valid file descriptor then we cannot do much
-    // here.
-    //
-    if ( -1 == mFileDescriptor )
-    {
-        return traits_type::eof() ;
-    }
-    //
-    // Try to write the specified character to the serial port. 
-    //
-    if ( traits_type::eq_int_type( c, traits_type::eof()) )
->>>>>>> a658b105
-    {
-        //
-        // If we do not have a valid file descriptor, then we cannot do much
-        // here. Similarly if n is non-positive then we have nothing to do
-        // here.
-        //
-<<<<<<< HEAD
-        if( (-1 == mFileDescriptor) ||
-            (n <= 0) ) {
-            return 0 ;
-        }
-=======
-        return traits_type::eof() ;
-    }
-    else
-    {
->>>>>>> a658b105
-        //
-        // Write the n characters to the serial port. 
-        //
-        ssize_t retval = write(mFileDescriptor, s, n) ;
-        //
-        // If the write failed then return 0. 
-        //
-<<<<<<< HEAD
-        if( (-1 == retval) ||
-            ( 0 == retval) ) {
-            return 0 ;
-        }
-        //
-        // Otherwise, return the number of bytes actually written. 
-        //
-        return retval ;
-    }
-
-    inline
-    streambuf::int_type
-    SerialStreamBuf::Implementation::overflow(int_type c) 
-    {
-        //
-        // If we do not have a valid file descriptor then we cannot do much
-        // here.
-        //
-        if( -1 == mFileDescriptor ) {
-=======
-        if ( (-1 == retval) ||
-             ( 0 == retval) )
-        {
->>>>>>> a658b105
-            return traits_type::eof() ;
-        }
-        //
-        // Try to write the specified character to the serial port. 
-        //
-        if ( traits_type::eq_int_type( c, traits_type::eof()) ) {
-            //
-            // If c is the eof character then we do nothing. 
-            //
-            return traits_type::eof() ;
-        } else {
-            //
-            // Otherwise we write the character to the serial port. 
-            //
-            char out_ch = traits_type::to_char_type(c) ;
-            ssize_t retval = write(mFileDescriptor, &out_ch, 1) ;
-            //
-            // If the write failed then return eof. 
-            //
-            if( (-1 == retval) ||
-                ( 0 == retval) ) {
-                return traits_type::eof() ;
-            }
-            //
-            // Otherwise, return something other than eof().
-            //
-            return traits_type::not_eof(c) ;
-        }
-        assert( 0 == "The code should never reach here." ) ;
+            // c the putback character and return it.
+            mPutbackChar = traits_type::to_char_type(c);
+            mPutbackAvailable = true;
+            return traits_type::not_eof(c);
+        }
     }
 }