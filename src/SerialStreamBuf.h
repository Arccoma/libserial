<<<<<<< HEAD
=======
/******************************************************************************
 *   @file SerialStreamBuf.h                                                  *
 *   @copyright                                                               *
 *                                                                            *
 *   This program is free software; you can redistribute it and/or modify     *
 *   it under the terms of the GNU General Public License as published by     *
 *   the Free Software Foundation; either version 2 of the License, or        *
 *   (at your option) any later version.                                      *
 *                                                                            *
 *   This program is distributed in the hope that it will be useful,          *
 *   but WITHOUT ANY WARRANTY; without even the implied warranty of           *
 *   MERCHANTABILITY or FITNESS FOR A PARTICULAR PURPOSE.  See the            *
 *   GNU General Public License for more details.                             *
 *                                                                            *
 *   You should have received a copy of the GNU General Public License        *
 *   along with this program; if not, write to the                            *
 *   Free Software Foundation, Inc.,                                          *
 *   59 Temple Place - Suite 330, Boston, MA  02111-1307, USA.                *
 *****************************************************************************/

>>>>>>> a658b105
#ifndef _SerialStreamBuf_h_
#define _SerialStreamBuf_h_

#include "SerialPortConstants.h"
#include "SerialPort.h"
#include <memory>
#include <streambuf>
#include <string>
#include <limits>

namespace LibSerial 
{
    /**
     * This is the streambuf subclass used by SerialStream. This subclass
     * takes care of opening the serial port file in the required modes and
     * providing the corresponding file descriptor to SerialStream so that
     * various parameters associated with the serial port can be set.
     * Several features of this streambuf class resemble those of
     * std::filebuf, however this class it not made a subclass of filebuf
     * because we need access to the file descriptor associated with the
     * serial port and the standard filebuf does not provide access to it.
     *
     * At present, this class uses unbuffered I/O and all calls to setbuf()
     * will be ignored.
     */
    class SerialStreamBuf : public std::streambuf 
    {
    public:

        /**
<<<<<<< HEAD
         * The allowed values of the parity associated with the
         * serial port communications.
=======
         * @brief This is the streambuf subclass used by SerialStream. This
         *        subclass takes care of opening the serial port file in the
         *        required modes and providing the corresponding file
         *        descriptor to SerialStream so that various parameters
         *        associated with the serial port can be set. Several
         *        features of this streambuf class resemble those of
         *        std::filebuf, however this class it not made a subclass of
         *        filebuf because we need access to the file descriptor
         *        associated with the serial port and the standard filebuf
         *        does not provide access to it.
         *
         *        At present, this class uses unbuffered I/O and all calls
         *        to setbuf() will be ignored.
>>>>>>> a658b105
         *
         * @deprecated This enumeration is deprecated and will be
         * removed in version 0.7.0. Please use SerialPort::Parity
         * instead.
         */
        enum ParityEnum 
        {
<<<<<<< HEAD
            PARITY_EVEN = SerialPort::PARITY_EVEN,
            PARITY_ODD  = SerialPort::PARITY_ODD,
            PARITY_NONE = SerialPort::PARITY_NONE,
            PARITY_DEFAULT = SerialPort::PARITY_DEFAULT,
            PARITY_INVALID   //!< Invalid parity value.
        } ;

        /**
         * The values of the flow control settings for a serial
         * port.
         *
         * @deprecated This enumeration has been deprecated and
         * will be removed in version 0.7.0. Please use
         * SerialPort::FlowControl instead.
         */
        enum FlowControlEnum 
        {
            FLOW_CONTROL_HARD    = SerialPort::FLOW_CONTROL_HARD,
            FLOW_CONTROL_SOFT    = SerialPort::FLOW_CONTROL_SOFT,
            FLOW_CONTROL_NONE    = SerialPort::FLOW_CONTROL_NONE,
            FLOW_CONTROL_DEFAULT = SerialPort::FLOW_CONTROL_DEFAULT,
            FLOW_CONTROL_INVALID //!< Invalid flow control setting. 
        } ;

        /**
         * The default value of the baud rate of the serial port.
         *
         * @deprecated Please use SerialPort::BAUD_DEFAULT
         * instead.
         */ 
        static constexpr BaudRate DEFAULT_BAUD = BaudRate::BAUD_DEFAULT ;

        /** 
         * The default value of the character size used during the
         * serial communication.
         * 
         * @deprecated Please use SerialPort::CHAR_SIZE_DEFAULT
         * instead.
         */
        static constexpr CharSize DEFAULT_CHAR_SIZE = CharSize::CHAR_SIZE_DEFAULT ;

        /** 
         * The default number of stop bits used.
         *
         * @deprecated Please use SerialPort::STOP_BITS_DEFAULT
         * instead.
         */
        static constexpr short DEFAULT_NO_OF_STOP_BITS = 1 ;

        /** 
         * The default parity setting.
         *
         * @deprecated Please use SerialPort::PARITY_DEFAULT
         * instead.
         */
        static constexpr ParityEnum DEFAULT_PARITY = SerialStreamBuf::PARITY_DEFAULT ;

        /**
         * The default flow control setting.
         *
         * @deprecated Please use SerialPort::FLOW_CONTROL_DEFAULT
         * instead.
         */ 
        static constexpr FlowControlEnum DEFAULT_FLOW_CONTROL = SerialStreamBuf::FLOW_CONTROL_DEFAULT ;

        /**
         * The default character buffer size.
         *
         * @deprecated VMIN and VTIME will not be supported
         * starting from version 0.7.0. Methods of SerialPort
         * class provide better mechanisms for implementing read
         * and write timeouts.
         */
        static constexpr short DEFAULT_VMIN = 1 ;

        /**
         * The default character buffer timing.
         *
         * @deprecated VMIN and VTIME will not be supported
         * starting from version 0.7.0. Methods of SerialPort
         * class provide better mechanisms for implementing read
         * and write timeouts.
         */
        static constexpr short DEFAULT_VTIME = 0 ;

        /**
         * The default constructor.
         */
        SerialStreamBuf() ;

        /**
         *  The destructor.  
         */
        ~SerialStreamBuf() ;

        /**
         * Returns true if a previous call to open() succeeded (returned
         * a non-null value) and there has been no intervening call to
         * close.
        */
        bool is_open() const ;

        /** If is_open() != <tt>false</tt>, returns a null
            pointer. Otherwise, initializes the <tt>streambuf</tt> as
            required. It then opens a file, if possible, whose name is
            given as the string <tt>filename</tt> using the system call
            <tt>std::open(filename.c_str(), flags)</tt>. The value of
            parameter <tt>flags</tt> is obtained from the value of the
            parameter mode. At present, only <tt>ios_base::in</tt>,
            <tt>ios_base::out</tt>, and
            (<tt>ios_base::in|ios_base::out</tt>) make sense for a
            serial port and hence all other settings result in the call
            to fail. The value of <tt>flags</tt> is obtained as:
            <br>

            <tt>flags = u_flags | O_NOCTTY</tt>
            <br>

            where <tt>u_flags</tt> is obtained from the following table
            depending on the value of the parameter mode:

            <table align="center">
            <tr>
            <td> <b><tt>in</tt></b>      </td>
            <td> <b><tt>out</tt></b>     </td>
            <td> <b><tt>u_flags</tt></b> </td>
            </tr>
            <tr>
            <td> + </td>
            <td> </td>
            <td> <tt>O_RDONLY</tt> </td>
            </tr>
            <tr>
            <td> </td>
            <td> + </td>
            <td> <tt>O_WRONLY</tt> </td>
            </tr>
            <tr>
            <td> + </td>
            <td> + </td>
            <td> <tt>O_RDWR</tt> </td>
            </tr>
            </table>

            @return If the <tt>open</tt>() system call succeeds the
            method returns <tt>this</tt>. If the call fails, then it
            returns a null pointer.

        */
        SerialStreamBuf* open( const std::string filename,
                               std::ios_base::openmode mode =
                               std::ios_base::in | std::ios_base::out ) ;


        /** If is_open() == false, returns a null pointer. If a put area
            exists, calls overflow(EOF) to flush characters. Finally it
            closes the file by calling
            <tt>std::close(mFileDescriptor)</tt> where mFileDescriptor
            is the value returned by the last call to open().

            For the implementation of the corresponding function in
            class filebuf, if the last virtual member function called on
            <tt>*this</tt> (between underflow, overflow,
            <tt>seekoff</tt>, and <tt>seekpos</tt>) was overflow then it
            calls <tt>a_codecvt.unshift</tt> (possible several times) to
            determine a termination sequence, inserts those characters
            and calls overflow(EOF) again. However, <b>this is not
            implemented here yet</b>.

            <b>Postcondition</b>: is_open() == <tt>false<tt>

            @return <tt>this</tt> on success, a null pointer otherwise.

        */
        SerialStreamBuf* close() ;

        /** Initialize the serial communication parameters to their
            default values.

        */
        int SetParametersToDefault() ;

        /** If is_open() != true, return -1. Otherwise, set the baud
                rate of the associated serial port. Return the baud rate 
                on success and BAUD_INVALID on failure. 

            */
        BaudRate SetBaudRate(const BaudRate baudRate ) ;

        /** Return the current baud rate of the serial port. If the baud
                rate is not set to a valid value then it returns
                BAUD_INVALID.

            */
        BaudRate GetBaudRate() const ;

        /** Set the character size to be used during serial
            communication. It returns the character size on success and
            CHAR_SIZE_INVALID on failure.

        */
        CharSize SetCharSize(const CharSize charSize) ;

        /** Return the character size currently being used for serial
            communication.

        */
        CharSize GetCharSize() const ;

        /** Set the number of stop bits used during serial
            communication. The only valid values are 1 and 2.

            @param stop_bits The number of stop bits. (1 or 2). 
            @return The number of stop bits or -1 on failure. 
  
        */
        short SetNumOfStopBits(short numOfStopBits) ;

        /** Get the number of stop bits being used during serial
            communication.
  
            @return The number of stop bits.  
        */
        short NumOfStopBits() const ; 

        /** Set the parity for serial communication.
  
        @param parity The parity value. 
  
        */
        ParityEnum SetParity(const ParityEnum parityType) ;

        /** Get the current parity setting for the serial port. 
  
        @return The parity setting for the serial port. 
  
        */
        ParityEnum Parity() const ;

        /**
         * Use the specified flow control.
         */
        FlowControlEnum SetFlowControl(const FlowControlEnum flowControlType) ;

        /**
         * Return the current flow control setting.
         */
        FlowControlEnum FlowControl() const ;

        /** 
         * Set the minimum number of characters for non-canonical
         * reads. See VMIN in man termios(3).
         */
        short SetVMin( short vtime ) ;

        /**
         * Get the VMIN value for the device. This represents the
         * minimum number of characters for non-canonical reads.
         */
        short VMin() const;

        /** 
         * Set character buffer timeout in 10ths of a second. This
         * applies to non-canonical reads.
         */
        short SetVTime( short vtime ) ;

        /** 
         * Get the current timeout value for non-canonical reads
         * in deciseconds. 
         */
        short VTime() const;

    protected:
        /** Character used to signal that I/O can start while using
            software flow control with the serial port.

        */
        static const char CTRL_Q = 0x11 ;
      
        /** Character used to signal that I/O should stop while using
            software flow control with the serial port.

        */
        static const char CTRL_S = 0x13 ;
        
        /** 
         * Performs an operation that is defined separately for each
         * class derived from streambuf. The default behavior is to do
         * nothing if gptr() is non-null and gptr()!=egptr(). Also,
         * setbuf(0, 0) usually means unbuffered I/O and setbuf(p, n)
         * means use p[0]...p[n-1] to hold the buffered characters. In
         * general, this method implements the subclass's notion of
         * getting memory for the buffered characters. 
         *
         * In the case of SerialStreamBuf, we want to keep using
         * unbuffered I/O. Hence, using this method has no effect at
         * present.
         */
        virtual std::streambuf* setbuf( char_type*, 
                                        std::streamsize ) override ;

        /** 
         * Reads upto n characters from the serial port and returns them
         * through the character array located at s.
         * 
         * @return The number of characters actually read from the
         * serial port. 
         */
        virtual std::streamsize xsgetn( char_type*      s, 
                                        std::streamsize n ) override ;

        /** 
         * Check if input is available on the port. If you call \c
         * SerialStream::in_avail, this method will be called to check for
         * available input.
         *
         * \code
         * while( serial_port.rdbuf()->in_avail() > 0  ) {
         *     serial_port.get(ch);
         *     ...
         * }
         * \endcode 
         */
        virtual std::streamsize showmanyc() override ;

        /** Reads and returns the next character from the associated
          serial port if one otherwise returns traits::eof(). This
          method is used for buffered I/O while uflow() is called for
          unbuffered I/O.

          @return The next character from the serial port. 
          */
        virtual int_type underflow() override ;

        /** 
         * Reads and returns the next character from the associated
         * serial port if one otherwise returns traits::eof(). This
         * method is used for unbuffered I/O while underflow() is
         * called for unbuffered I/O.
         *
         * @return The next character from the serial port.  
         */
        virtual int_type uflow() override ;

        /** 
         * This function is called when a putback of a character
         * fails. This must be implemented for unbuffered I/O as all
         * streambuf subclasses are required to provide putback of at
         * least on character.
         */
        virtual int_type pbackfail(int_type c = traits_type::eof()) override ;

        /** 
         * Writes upto n characters from the character sequence at s to
         * the serial port associated with the buffer. 
         *
         * @return The number of characters that were successfully
         * written to the serial port. 
         */
        virtual std::streamsize xsputn( const char_type* s, 
                                        std::streamsize  n ) override ;

        /** 
         * Writes the specified character to the associated serial port. 
         * @return The character c. 
         */
        virtual int_type overflow(int_type c) override ;

        //
        // Copying and moving of instances of this class are prohibited.
        //
        SerialStreamBuf(const SerialStreamBuf&) = delete ;
        SerialStreamBuf(SerialStreamBuf&&) = delete ;

        SerialStreamBuf& operator=(const SerialStreamBuf&) = delete ;
        SerialStreamBuf& operator=(SerialStreamBuf&&) = delete ;

    private:
        class Implementation ;
        std::unique_ptr<Implementation> mImpl ;
    } ; // class SerialStreamBuf
} // namespace LibSerial
=======
        public:
            /* 
             * -----------------------------------------------------------------
             * Enumerations.
             * -----------------------------------------------------------------
             */
            /**
             * @brief The baud rates currently supported by the SUS-2 general
             *        terminal interface specification. Note that B0 is not
             *        supported because it is not really a baud rate (it
             *        causes the modem to hang up i.e. drop DTR). Use the
             *        close() method instead.
             *
             * @deprecated This enumeration will be removed in revision 0.7.x 
             *             of libserial. It is here for backward compatibility
             *             with 0.5.x releases. Please use the corresponding
             *             enumeration from SerialPort class instead.
             */
            enum BaudRateEnum 
            {
                BAUD_50    = SerialPort::BAUD_50,
                BAUD_75    = SerialPort::BAUD_75,
                BAUD_110   = SerialPort::BAUD_110,
                BAUD_134   = SerialPort::BAUD_134,
                BAUD_150   = SerialPort::BAUD_150,
                BAUD_200   = SerialPort::BAUD_200,
                BAUD_300   = SerialPort::BAUD_300,
                BAUD_600   = SerialPort::BAUD_600,
                BAUD_1200  = SerialPort::BAUD_1200,
                BAUD_1800  = SerialPort::BAUD_1800,
                BAUD_2400  = SerialPort::BAUD_2400,
                BAUD_4800  = SerialPort::BAUD_4800,
                BAUD_9600  = SerialPort::BAUD_9600,
                BAUD_19200 = SerialPort::BAUD_19200,
                BAUD_38400 = SerialPort::BAUD_38400,
                BAUD_57600 = SerialPort::BAUD_57600,
                BAUD_115200 = SerialPort::BAUD_115200,
                BAUD_230400 = SerialPort::BAUD_230400,
#ifdef __linux__
                BAUD_460800 = SerialPort::BAUD_460800,
                BAUD_500000 = SerialPort::BAUD_500000, 
                BAUD_576000 = SerialPort::BAUD_576000, 
                BAUD_921600 = SerialPort::BAUD_921600, 
                BAUD_1000000 = SerialPort::BAUD_1000000, 
                BAUD_1152000 = SerialPort::BAUD_1152000, 
                BAUD_1500000 = SerialPort::BAUD_1500000, 
                BAUD_2000000 = SerialPort::BAUD_2000000, 
#if __MAX_BAUD > B2000000
                BAUD_2500000 = SerialPort::BAUD_2500000, 
                BAUD_3000000 = SerialPort::BAUD_3000000, 
                BAUD_3500000 = SerialPort::BAUD_3500000, 
                BAUD_4000000 = SerialPort::BAUD_4000000, 
#endif
#endif /* __linux__ */
                BAUD_DEFAULT = SerialPort::BAUD_DEFAULT,
                BAUD_INVALID = -1
            } ;

            /**
             * @brief The allowed values of character sizes that can be used
             *        during the serial communication.
             *
             * @deprecated This enumeration is deprecated. It will be
             *             removed in version 0.7.0. It is here for backward
             *             compatibility with version 0.5.x. Please use
             *             SerialPort::CharacterSize instead.
             */
            enum CharSizeEnum 
            {
                CHAR_SIZE_5 = SerialPort::CHAR_SIZE_5,
                CHAR_SIZE_6 = SerialPort::CHAR_SIZE_6,
                CHAR_SIZE_7 = SerialPort::CHAR_SIZE_7,
                CHAR_SIZE_8 = SerialPort::CHAR_SIZE_8,
                CHAR_SIZE_DEFAULT = SerialPort::CHAR_SIZE_DEFAULT,
                CHAR_SIZE_INVALID
            } ;

            /**
             * @brief The allowed values of the parity associated with the
             *        serial port communications.
             *
             * @deprecated This enumeration is deprecated and will be removed
             *             in version 0.7.0. Please use SerialPort::Parity
             *             instead.
             */
            enum ParityEnum 
            {
                PARITY_EVEN = SerialPort::PARITY_EVEN,
                PARITY_ODD  = SerialPort::PARITY_ODD,
                PARITY_NONE = SerialPort::PARITY_NONE,
                PARITY_DEFAULT = SerialPort::PARITY_DEFAULT,
                PARITY_INVALID   //!< Invalid parity value.
            } ;

            /**
             * @brief The flow control setting values for a serial port.
             *
             * @deprecated This enumeration has been deprecated and
             *             will be removed in version 0.7.0. Please use
             *             SerialPort::FlowControl instead.
             */
            enum FlowControlEnum 
            {
                FLOW_CONTROL_HARD    = SerialPort::FLOW_CONTROL_HARD,
                FLOW_CONTROL_SOFT    = SerialPort::FLOW_CONTROL_SOFT,
                FLOW_CONTROL_NONE    = SerialPort::FLOW_CONTROL_NONE,
                FLOW_CONTROL_DEFAULT = SerialPort::FLOW_CONTROL_DEFAULT,
                FLOW_CONTROL_INVALID //!< Invalid flow control setting. 
            } ;

            /* ------------------------------------------------------------
             * Public Static Members
             * ------------------------------------------------------------
             */
            /**
             * @brief The default value of the baud rate of the serial port.
             *
             * @deprecated Please use SerialPort::BAUD_DEFAULT instead.
             */
            static const BaudRateEnum DEFAULT_BAUD ;

            /** 
             * @brief The default value of the character size used during the
             *        serial communication.
             *
             * @deprecated Please use SerialPort::CHAR_SIZE_DEFAULT instead.
             */
            static const CharSizeEnum DEFAULT_CHAR_SIZE ;

            /** 
             * @brief The default number of stop bits used.
             *
             * @deprecated Please use SerialPort::STOP_BITS_DEFAULT instead.
             */
            static const short DEFAULT_NO_OF_STOP_BITS ;

            /** 
             * @brief The default parity setting.
             *
             * @deprecated Please use SerialPort::PARITY_DEFAULT instead.
             */
            static const ParityEnum DEFAULT_PARITY ;
      
            /**
             * @brief The default flow control setting.
             *
             * @deprecated Please use SerialPort::FLOW_CONTROL_DEFAULT instead.
             */
            static const FlowControlEnum DEFAULT_FLOW_CONTROL ;

            /**
             * @brief The default character buffer size.
             *
             * @deprecated VMIN and VTIME will not be supported starting
             *             from version 0.7.0. Methods of SerialPort class
             *             provide better mechanisms for implementing read
             *             and write timeouts.
             */
            static const short DEFAULT_VMIN ;

            /**
             * @brief The default character buffer timing.
             *
             * @deprecated VMIN and VTIME will not be supported starting
             *             from version 0.7.0. Methods of SerialPort class
             *             provide better mechanisms for implementing read
             *             and write timeouts.
             */
            static const short DEFAULT_VTIME ;

            /* -----------------------------------------------------------------
             * Constructors and Destructor
             * -----------------------------------------------------------------
             */
            /**
             * @brief Default Constructor.
             */
            SerialStreamBuf() ;

            /**
             *  @brief Default Destructor.  
             */
            ~SerialStreamBuf() ;

            /* -----------------------------------------------------------------
             * Other Public Methods
             * -----------------------------------------------------------------
             */
            /**
             * @brief Returns true if a previous call to open() succeeded
             *        (returned a non-null value) and there has been no
             *        intervening call to close.
             */
            bool is_open() const ;

            /**
             * @brief If is_open() != <tt>false</tt>, returns a null
             *        pointer. Otherwise, initializes the <tt>streambuf</tt>
             *        as required. It then opens a file, if possible, whose
             *        name is given as the string <tt>filename</tt> using the
             *        system call <tt>std::open(filename.c_str(), flags)</tt>.
             *        The value of parameter <tt>flags</tt> is obtained from
             *        the value of the parameter mode. At present, only
             *        <tt>ios_base::in</tt> , <tt>ios_base::out</tt> , and
             *        (<tt>ios_base::in|ios_base::out</tt>) make sense for a
             *        serial port and hence all other settings result in the
             *        call to fail. The value of <tt>flags</tt> is obtained as:
             *        <br>
             *
             *        <tt>flags = u_flags | O_NOCTTY</tt>
             *        <br>
             *
             *        where <tt>u_flags</tt> is obtained from the following
             *        table depending on the value of the parameter mode:
             *
             *        <table align="center">
             *        <tr>
             *        <td> <b><tt>in</tt></b>      </td>
             *        <td> <b><tt>out</tt></b>     </td>
             *        <td> <b><tt>u_flags</tt></b> </td>
             *        </tr>
             *        <tr>
             *        <td> + </td>
             *        <td> </td>
             *        <td> <tt>O_RDONLY</tt> </td>
             *        </tr>
             *        <tr>
             *        <td> </td>
             *        <td> + </td>
             *        <td> <tt>O_WRONLY</tt> </td>
             *        </tr>
             *        <tr>
             *        <td> + </td>
             *        <td> + </td>
             *        <td> <tt>O_RDWR</tt> </td>
             *        </tr>
             *        </table>
             *
             * @return Returns <tt>this</tt> on success, a null pointer
             *         otherwise.
             */
            SerialStreamBuf* open( const std::string filename,
                                   std::ios_base::openmode mode =
                                   std::ios_base::in | std::ios_base::out ) ;

            /**
             * @brief If is_open() == false, returns a null pointer.
             *        If a put area exists, calls overflow(EOF) to flush
             *        characters. Finally it closes the file by calling 
             *        <tt>std::close(mFileDescriptor)</tt> where
             *        mFileDescriptor is the value returned by the last call
             *        to Open().
             *
             *        For the implementation of the corresponding function in
             *        class filebuf, if the last virtual member function called
             *        on <tt>*this</tt> (between underflow, overflow,
             *        <tt>seekoff</tt>, and <tt>seekpos</tt>) was overflow then
             *        it calls <tt>a_codecvt.unshift</tt> (possible several
             *        times) to determine a termination sequence, inserts those
             *        characters and calls overflow(EOF) again. However,
             *        <b>this is not implemented here yet</b>.
             *
             *        <b>Postcondition</b>: is_open() == <tt>false<tt>
             *
             * @return Returns <tt>this</tt> on success, a null pointer
             *         otherwise.
             */
            SerialStreamBuf* close() ;

            /**
             * @brief Initializes the serial communication parameters to their
             *        default values.
             */
            int SetParametersToDefault() ;

            /**
             * @brief Sets the baud rate of the associated serial port unless 
             *        is_open() != true, then returns -1.
             * @param baudRate The baud rate value to be set.
             * @return Returns the baud rate on success and BAUD_INVALID on
             *         failure.
             */
            BaudRateEnum SetBaudRate(const BaudRateEnum baudRate ) ;

            /**
             * @return Returns the current baud rate of the serial port.
             *         If the baud rate is not set to a valid value then it
             *         returns BAUD_INVALID.
             */
            BaudRateEnum BaudRate() const ;

            /**
             * @brief Sets the character size to be used during serial
             *        communication.
             * @param characterSize The size of the character to be set.
             * @return Returns the character size on success and
             *         CHAR_SIZE_INVALID on failure.
             */
            CharSizeEnum SetCharSize(const CharSizeEnum charSize) ;

            /**
             * @brief Gets the character size currently being used during
             *        serial communication.
             * @return Returns the character size currently being used during
             *         serial communication.
             */
            CharSizeEnum CharSize() const ;

            /**
             * @brief Sets the number of stop bits used during serial
             *        communication. The only valid values are 1 and 2.
             * @param numberOfStopBits The number of stop bits. (1 or 2). 
             * @return Returns the number of stop bits or -1 on failure.
             */
            short SetNumOfStopBits(short numOfStopBits) ;

            /**
             * @brief Get the number of stop bits being used during serial
             *        communication.
             * @return Returns the number of stop bits.  
             */
            short NumOfStopBits() const ; 

            /**
             * @brief Sets the parity for serial communication.
             * @param parityType The parity type value to be set. 
             * @return Returns the parity type set.
             */
            ParityEnum SetParity(const ParityEnum parityType) ;

            /**
             * @brief Gets the current parity setting for the serial port.
             * @return Returns the parity setting for the serial port.
             */
            ParityEnum Parity() const ;

            /**
             * @brief Sets the specified flow control.
             * @param flowControlType The flow control type to be set.
             * @return Returns the flow control type set.
             */
            FlowControlEnum SetFlowControl(const FlowControlEnum flowControlType) ;

            /**
             * @brief Gets the current flow control setting.
             * @return Returns the current flow control setting.
             */
            FlowControlEnum FlowControl() const ;

            /**
             * @brief Sets the minimum number of characters for non-canonical
             *        reads.
             * @note See VMIN in man termios(3).
             * @param vMin the number of minimum characters to be set.
             * @return Returns the minimum number of charcters set.
             */
            short SetVMin( short vMin ) ;

            /**
             * @brief Gets the VMIN value for the device, which represents the
             *        minimum number of characters for non-canonical reads.
             * @return Returns the minimum number of characters for
             *         non-canonical reads.
             */
            short VMin() const;

            /** 
             * @brief Sets character buffer timeout for non-canonical reads in
             *        deciseconds.
             * @param vtime The timeout value (in deciseconds) to be set.
             * @return Returns the character buffer timeout for non-canonical
             *         reads in deciseconds.
             */
            short SetVTime( short vtime ) ;

            /** 
             * @brief Gets the current timeout value for non-canonical reads in
             *        deciseconds.
             * @return Returns the character buffer timeout for non-canonical
             *         reads in deciseconds. 
             */
            short VTime() const;

            /**----------------------------------------------------------------
             * Operators
             * ----------------------------------------------------------------
             */

            /**----------------------------------------------------------------
             * Friends
             * ----------------------------------------------------------------
             */
        protected:
            /**----------------------------------------------------------------
             * Protected Data Members
             * ----------------------------------------------------------------
             */
            /**
             * @brief Character used to signal that I/O can start while using
             *        software flow control with the serial port.
             */
            static const char CTRL_Q = 0x11;
      
            /**
             * @brief Character used to signal that I/O should stop while using
             *        software flow control with the serial port.
             */
            static const char CTRL_S = 0x13;

            /* ----------------------------------------------------------------
             * Protected Methods
             * ----------------------------------------------------------------
             */
            /**
             * @brief Performs an operation that is defined separately for each
             *        class derived from streambuf. The default behavior is to
             *        do nothing if gptr() is non-null and gptr()!=egptr().
             *        Also, setbuf(0, 0) usually means unbuffered I/O and
             *        setbuf(p, n) means use p[0]...p[n-1] to hold the buffered
             *        characters. In general, this method implements the
             *        subclass's notion of getting memory for the buffered
             *        characters. 
             *
             *        In the case of SerialStreamBuffer, we want to keep using
             *        unbuffered I/O. Hence, using this method has no effect at
             *        present.
             */
            virtual std::streambuf* setbuf( char_type*, 
                                            std::streamsize ) ;

            /**
             * @brief Reads upto n characters from the serial port and returns
             *        them through the character array located at s.
             * @return Returns the number of characters actually read from the
             *         serial port. 
             */
            virtual std::streamsize xsgetn( char_type*      s, 
                                            std::streamsize n ) ;

            /**
             * @brief Checks wether input is available on the port.
             *        If you call \c SerialStream::in_avail, this method will
             *        be called to check for available input.
             *        \code
             *        while(serial_port.rdbuf()->in_avail() > 0)
             *        {
             *            serial_port.get(ch);
             *            ...
             *        }
             *        \endcode
             */
        virtual std::streamsize showmanyc();

            /**
             * @brief Reads and returns the next character from the associated
             *        serial port if one otherwise returns traits::eof(). This
             *        method is used for buffered I/O while uflow() is called
             *        for unbuffered I/O.
             * @return The next character from the serial port. 
             */
            virtual int_type underflow() ;

            /**
             * @brief Reads and returns the next character from the associated
             *        serial port if one otherwise returns traits::eof(). This
             *        method is used for unbuffered I/O while underflow() is
             *        called for unbuffered I/O.
             * @return Returns the next character from the serial port.  
             */
            virtual int_type   uflow() ;

            /**
             * @brief This function is called when a putback of a character
             *        fails. This must be implemented for unbuffered I/O as all
             *        streambuf subclasses are required to provide putback of
             *        at least one character.
             * @return Returns ???
             */
            virtual int_type pbackfail(int_type c = traits_type::eof()) ;

            /**
             * @brief Writes upto n characters from the character sequence at 
             *        char s to the serial port associated with the buffer. 
             *
             * @return Returns the number of characters that were successfully
             *         written to the serial port. 
             */
            virtual std::streamsize xsputn( const char_type* s, 
                                            std::streamsize  n ) ;

            /**
             * @brief Writes the specified character to the associated serial
             *        port.
             * @param c The character to be written to the serial port.
             * @return Returns the character. 
             */
            virtual int_type overflow(int_type c) ;

        private:
            /* ------------------------------------------------------------
             * Private Data Members
             * ------------------------------------------------------------
             */
            
            /**
             * The copy constructor and the assignment operator are
             * declared private but never defined. This allows the
             * compiler to catch attempts to copy instances of this class.
             */
            SerialStreamBuf( const SerialStreamBuf& ) ;
            SerialStreamBuf& operator=( const SerialStreamBuf& ) ;

            class Implementation ;
            boost::scoped_ptr<Implementation> mImpl ;
        
        }; // class SerialStreamBuf

    } // namespace LibSerial

} // extern "C++"
>>>>>>> a658b105

#endif // #ifndef _SerialStreamBuf_h_<|MERGE_RESOLUTION|>--- conflicted
+++ resolved
@@ -1,5 +1,3 @@
-<<<<<<< HEAD
-=======
 /******************************************************************************
  *   @file SerialStreamBuf.h                                                  *
  *   @copyright                                                               *
@@ -20,7 +18,6 @@
  *   59 Temple Place - Suite 330, Boston, MA  02111-1307, USA.                *
  *****************************************************************************/
 
->>>>>>> a658b105
 #ifndef _SerialStreamBuf_h_
 #define _SerialStreamBuf_h_
 
@@ -34,63 +31,47 @@
 namespace LibSerial 
 {
     /**
-     * This is the streambuf subclass used by SerialStream. This subclass
-     * takes care of opening the serial port file in the required modes and
-     * providing the corresponding file descriptor to SerialStream so that
-     * various parameters associated with the serial port can be set.
-     * Several features of this streambuf class resemble those of
-     * std::filebuf, however this class it not made a subclass of filebuf
-     * because we need access to the file descriptor associated with the
-     * serial port and the standard filebuf does not provide access to it.
+     * @brief This is the streambuf subclass used by SerialStream. This
+     *        subclass takes care of opening the serial port file in the
+     *        required modes and providing the corresponding file
+     *        descriptor to SerialStream so that various parameters
+     *        associated with the serial port can be set. Several
+     *        features of this streambuf class resemble those of
+     *        std::filebuf, however this class it not made a subclass of
+     *        filebuf because we need access to the file descriptor
+     *        associated with the serial port and the standard filebuf
+     *        does not provide access to it.
      *
-     * At present, this class uses unbuffered I/O and all calls to setbuf()
-     * will be ignored.
+     *        At present, this class uses unbuffered I/O and all calls
+     *        to setbuf() will be ignored.
      */
     class SerialStreamBuf : public std::streambuf 
     {
     public:
 
         /**
-<<<<<<< HEAD
-         * The allowed values of the parity associated with the
-         * serial port communications.
-=======
-         * @brief This is the streambuf subclass used by SerialStream. This
-         *        subclass takes care of opening the serial port file in the
-         *        required modes and providing the corresponding file
-         *        descriptor to SerialStream so that various parameters
-         *        associated with the serial port can be set. Several
-         *        features of this streambuf class resemble those of
-         *        std::filebuf, however this class it not made a subclass of
-         *        filebuf because we need access to the file descriptor
-         *        associated with the serial port and the standard filebuf
-         *        does not provide access to it.
-         *
-         *        At present, this class uses unbuffered I/O and all calls
-         *        to setbuf() will be ignored.
->>>>>>> a658b105
-         *
+         * @brief The allowed parity values associated with
+         *        serial port communications.
          * @deprecated This enumeration is deprecated and will be
-         * removed in version 0.7.0. Please use SerialPort::Parity
-         * instead.
+         *             removed in version 0.7.0.
+         *             Please use SerialPort::Parity instead.
          */
         enum ParityEnum 
         {
-<<<<<<< HEAD
             PARITY_EVEN = SerialPort::PARITY_EVEN,
             PARITY_ODD  = SerialPort::PARITY_ODD,
             PARITY_NONE = SerialPort::PARITY_NONE,
             PARITY_DEFAULT = SerialPort::PARITY_DEFAULT,
             PARITY_INVALID   //!< Invalid parity value.
-        } ;
-
-        /**
-         * The values of the flow control settings for a serial
-         * port.
+        };
+
+
+        /**
+         * @brief The flow control setting values for a serial port.
          *
          * @deprecated This enumeration has been deprecated and
-         * will be removed in version 0.7.0. Please use
-         * SerialPort::FlowControl instead.
+         *             will be removed in version 0.7.0. Please use
+         *             SerialPort::FlowControl instead.
          */
         enum FlowControlEnum 
         {
@@ -99,888 +80,382 @@
             FLOW_CONTROL_NONE    = SerialPort::FLOW_CONTROL_NONE,
             FLOW_CONTROL_DEFAULT = SerialPort::FLOW_CONTROL_DEFAULT,
             FLOW_CONTROL_INVALID //!< Invalid flow control setting. 
-        } ;
-
-        /**
-         * The default value of the baud rate of the serial port.
-         *
-         * @deprecated Please use SerialPort::BAUD_DEFAULT
-         * instead.
-         */ 
-        static constexpr BaudRate DEFAULT_BAUD = BaudRate::BAUD_DEFAULT ;
-
-        /** 
-         * The default value of the character size used during the
-         * serial communication.
-         * 
-         * @deprecated Please use SerialPort::CHAR_SIZE_DEFAULT
-         * instead.
-         */
-        static constexpr CharSize DEFAULT_CHAR_SIZE = CharSize::CHAR_SIZE_DEFAULT ;
-
-        /** 
-         * The default number of stop bits used.
-         *
-         * @deprecated Please use SerialPort::STOP_BITS_DEFAULT
-         * instead.
-         */
-        static constexpr short DEFAULT_NO_OF_STOP_BITS = 1 ;
-
-        /** 
-         * The default parity setting.
-         *
-         * @deprecated Please use SerialPort::PARITY_DEFAULT
-         * instead.
-         */
-        static constexpr ParityEnum DEFAULT_PARITY = SerialStreamBuf::PARITY_DEFAULT ;
-
-        /**
-         * The default flow control setting.
-         *
-         * @deprecated Please use SerialPort::FLOW_CONTROL_DEFAULT
-         * instead.
-         */ 
-        static constexpr FlowControlEnum DEFAULT_FLOW_CONTROL = SerialStreamBuf::FLOW_CONTROL_DEFAULT ;
-
-        /**
-         * The default character buffer size.
-         *
-         * @deprecated VMIN and VTIME will not be supported
-         * starting from version 0.7.0. Methods of SerialPort
-         * class provide better mechanisms for implementing read
-         * and write timeouts.
-         */
-        static constexpr short DEFAULT_VMIN = 1 ;
-
-        /**
-         * The default character buffer timing.
-         *
-         * @deprecated VMIN and VTIME will not be supported
-         * starting from version 0.7.0. Methods of SerialPort
-         * class provide better mechanisms for implementing read
-         * and write timeouts.
-         */
-        static constexpr short DEFAULT_VTIME = 0 ;
-
-        /**
-         * The default constructor.
-         */
-        SerialStreamBuf() ;
-
-        /**
-         *  The destructor.  
-         */
-        ~SerialStreamBuf() ;
-
-        /**
-         * Returns true if a previous call to open() succeeded (returned
-         * a non-null value) and there has been no intervening call to
-         * close.
-        */
-        bool is_open() const ;
-
-        /** If is_open() != <tt>false</tt>, returns a null
-            pointer. Otherwise, initializes the <tt>streambuf</tt> as
-            required. It then opens a file, if possible, whose name is
-            given as the string <tt>filename</tt> using the system call
-            <tt>std::open(filename.c_str(), flags)</tt>. The value of
-            parameter <tt>flags</tt> is obtained from the value of the
-            parameter mode. At present, only <tt>ios_base::in</tt>,
-            <tt>ios_base::out</tt>, and
-            (<tt>ios_base::in|ios_base::out</tt>) make sense for a
-            serial port and hence all other settings result in the call
-            to fail. The value of <tt>flags</tt> is obtained as:
-            <br>
-
-            <tt>flags = u_flags | O_NOCTTY</tt>
-            <br>
-
-            where <tt>u_flags</tt> is obtained from the following table
-            depending on the value of the parameter mode:
-
-            <table align="center">
-            <tr>
-            <td> <b><tt>in</tt></b>      </td>
-            <td> <b><tt>out</tt></b>     </td>
-            <td> <b><tt>u_flags</tt></b> </td>
-            </tr>
-            <tr>
-            <td> + </td>
-            <td> </td>
-            <td> <tt>O_RDONLY</tt> </td>
-            </tr>
-            <tr>
-            <td> </td>
-            <td> + </td>
-            <td> <tt>O_WRONLY</tt> </td>
-            </tr>
-            <tr>
-            <td> + </td>
-            <td> + </td>
-            <td> <tt>O_RDWR</tt> </td>
-            </tr>
-            </table>
-
-            @return If the <tt>open</tt>() system call succeeds the
-            method returns <tt>this</tt>. If the call fails, then it
-            returns a null pointer.
-
-        */
-        SerialStreamBuf* open( const std::string filename,
-                               std::ios_base::openmode mode =
-                               std::ios_base::in | std::ios_base::out ) ;
-
-
-        /** If is_open() == false, returns a null pointer. If a put area
-            exists, calls overflow(EOF) to flush characters. Finally it
-            closes the file by calling
-            <tt>std::close(mFileDescriptor)</tt> where mFileDescriptor
-            is the value returned by the last call to open().
-
-            For the implementation of the corresponding function in
-            class filebuf, if the last virtual member function called on
-            <tt>*this</tt> (between underflow, overflow,
-            <tt>seekoff</tt>, and <tt>seekpos</tt>) was overflow then it
-            calls <tt>a_codecvt.unshift</tt> (possible several times) to
-            determine a termination sequence, inserts those characters
-            and calls overflow(EOF) again. However, <b>this is not
-            implemented here yet</b>.
-
-            <b>Postcondition</b>: is_open() == <tt>false<tt>
-
-            @return <tt>this</tt> on success, a null pointer otherwise.
-
-        */
-        SerialStreamBuf* close() ;
-
-        /** Initialize the serial communication parameters to their
-            default values.
-
-        */
-        int SetParametersToDefault() ;
-
-        /** If is_open() != true, return -1. Otherwise, set the baud
-                rate of the associated serial port. Return the baud rate 
-                on success and BAUD_INVALID on failure. 
-
-            */
-        BaudRate SetBaudRate(const BaudRate baudRate ) ;
-
-        /** Return the current baud rate of the serial port. If the baud
-                rate is not set to a valid value then it returns
-                BAUD_INVALID.
-
-            */
-        BaudRate GetBaudRate() const ;
-
-        /** Set the character size to be used during serial
-            communication. It returns the character size on success and
-            CHAR_SIZE_INVALID on failure.
-
-        */
-        CharSize SetCharSize(const CharSize charSize) ;
-
-        /** Return the character size currently being used for serial
-            communication.
-
-        */
-        CharSize GetCharSize() const ;
-
-        /** Set the number of stop bits used during serial
-            communication. The only valid values are 1 and 2.
-
-            @param stop_bits The number of stop bits. (1 or 2). 
-            @return The number of stop bits or -1 on failure. 
-  
-        */
-        short SetNumOfStopBits(short numOfStopBits) ;
-
-        /** Get the number of stop bits being used during serial
-            communication.
-  
-            @return The number of stop bits.  
-        */
-        short NumOfStopBits() const ; 
-
-        /** Set the parity for serial communication.
-  
-        @param parity The parity value. 
-  
-        */
-        ParityEnum SetParity(const ParityEnum parityType) ;
-
-        /** Get the current parity setting for the serial port. 
-  
-        @return The parity setting for the serial port. 
-  
-        */
-        ParityEnum Parity() const ;
-
-        /**
-         * Use the specified flow control.
-         */
-        FlowControlEnum SetFlowControl(const FlowControlEnum flowControlType) ;
-
-        /**
-         * Return the current flow control setting.
-         */
-        FlowControlEnum FlowControl() const ;
-
-        /** 
-         * Set the minimum number of characters for non-canonical
-         * reads. See VMIN in man termios(3).
-         */
-        short SetVMin( short vtime ) ;
-
-        /**
-         * Get the VMIN value for the device. This represents the
-         * minimum number of characters for non-canonical reads.
-         */
-        short VMin() const;
-
-        /** 
-         * Set character buffer timeout in 10ths of a second. This
-         * applies to non-canonical reads.
-         */
-        short SetVTime( short vtime ) ;
-
-        /** 
-         * Get the current timeout value for non-canonical reads
-         * in deciseconds. 
-         */
-        short VTime() const;
-
-    protected:
-        /** Character used to signal that I/O can start while using
-            software flow control with the serial port.
-
-        */
-        static const char CTRL_Q = 0x11 ;
-      
-        /** Character used to signal that I/O should stop while using
-            software flow control with the serial port.
-
-        */
-        static const char CTRL_S = 0x13 ;
-        
-        /** 
-         * Performs an operation that is defined separately for each
-         * class derived from streambuf. The default behavior is to do
-         * nothing if gptr() is non-null and gptr()!=egptr(). Also,
-         * setbuf(0, 0) usually means unbuffered I/O and setbuf(p, n)
-         * means use p[0]...p[n-1] to hold the buffered characters. In
-         * general, this method implements the subclass's notion of
-         * getting memory for the buffered characters. 
-         *
-         * In the case of SerialStreamBuf, we want to keep using
-         * unbuffered I/O. Hence, using this method has no effect at
-         * present.
-         */
-        virtual std::streambuf* setbuf( char_type*, 
-                                        std::streamsize ) override ;
-
-        /** 
-         * Reads upto n characters from the serial port and returns them
-         * through the character array located at s.
-         * 
-         * @return The number of characters actually read from the
-         * serial port. 
-         */
-        virtual std::streamsize xsgetn( char_type*      s, 
-                                        std::streamsize n ) override ;
-
-        /** 
-         * Check if input is available on the port. If you call \c
-         * SerialStream::in_avail, this method will be called to check for
-         * available input.
-         *
-         * \code
-         * while( serial_port.rdbuf()->in_avail() > 0  ) {
-         *     serial_port.get(ch);
-         *     ...
-         * }
-         * \endcode 
-         */
-        virtual std::streamsize showmanyc() override ;
-
-        /** Reads and returns the next character from the associated
-          serial port if one otherwise returns traits::eof(). This
-          method is used for buffered I/O while uflow() is called for
-          unbuffered I/O.
-
-          @return The next character from the serial port. 
-          */
-        virtual int_type underflow() override ;
-
-        /** 
-         * Reads and returns the next character from the associated
-         * serial port if one otherwise returns traits::eof(). This
-         * method is used for unbuffered I/O while underflow() is
-         * called for unbuffered I/O.
-         *
-         * @return The next character from the serial port.  
-         */
-        virtual int_type uflow() override ;
-
-        /** 
-         * This function is called when a putback of a character
-         * fails. This must be implemented for unbuffered I/O as all
-         * streambuf subclasses are required to provide putback of at
-         * least on character.
-         */
-        virtual int_type pbackfail(int_type c = traits_type::eof()) override ;
-
-        /** 
-         * Writes upto n characters from the character sequence at s to
-         * the serial port associated with the buffer. 
-         *
-         * @return The number of characters that were successfully
-         * written to the serial port. 
-         */
-        virtual std::streamsize xsputn( const char_type* s, 
-                                        std::streamsize  n ) override ;
-
-        /** 
-         * Writes the specified character to the associated serial port. 
-         * @return The character c. 
-         */
-        virtual int_type overflow(int_type c) override ;
-
-        //
-        // Copying and moving of instances of this class are prohibited.
-        //
-        SerialStreamBuf(const SerialStreamBuf&) = delete ;
-        SerialStreamBuf(SerialStreamBuf&&) = delete ;
-
-        SerialStreamBuf& operator=(const SerialStreamBuf&) = delete ;
-        SerialStreamBuf& operator=(SerialStreamBuf&&) = delete ;
-
-    private:
-        class Implementation ;
-        std::unique_ptr<Implementation> mImpl ;
-    } ; // class SerialStreamBuf
-} // namespace LibSerial
-=======
-        public:
-            /* 
-             * -----------------------------------------------------------------
-             * Enumerations.
-             * -----------------------------------------------------------------
-             */
-            /**
-             * @brief The baud rates currently supported by the SUS-2 general
-             *        terminal interface specification. Note that B0 is not
-             *        supported because it is not really a baud rate (it
-             *        causes the modem to hang up i.e. drop DTR). Use the
-             *        close() method instead.
-             *
-             * @deprecated This enumeration will be removed in revision 0.7.x 
-             *             of libserial. It is here for backward compatibility
-             *             with 0.5.x releases. Please use the corresponding
-             *             enumeration from SerialPort class instead.
-             */
-            enum BaudRateEnum 
-            {
-                BAUD_50    = SerialPort::BAUD_50,
-                BAUD_75    = SerialPort::BAUD_75,
-                BAUD_110   = SerialPort::BAUD_110,
-                BAUD_134   = SerialPort::BAUD_134,
-                BAUD_150   = SerialPort::BAUD_150,
-                BAUD_200   = SerialPort::BAUD_200,
-                BAUD_300   = SerialPort::BAUD_300,
-                BAUD_600   = SerialPort::BAUD_600,
-                BAUD_1200  = SerialPort::BAUD_1200,
-                BAUD_1800  = SerialPort::BAUD_1800,
-                BAUD_2400  = SerialPort::BAUD_2400,
-                BAUD_4800  = SerialPort::BAUD_4800,
-                BAUD_9600  = SerialPort::BAUD_9600,
-                BAUD_19200 = SerialPort::BAUD_19200,
-                BAUD_38400 = SerialPort::BAUD_38400,
-                BAUD_57600 = SerialPort::BAUD_57600,
-                BAUD_115200 = SerialPort::BAUD_115200,
-                BAUD_230400 = SerialPort::BAUD_230400,
-#ifdef __linux__
-                BAUD_460800 = SerialPort::BAUD_460800,
-                BAUD_500000 = SerialPort::BAUD_500000, 
-                BAUD_576000 = SerialPort::BAUD_576000, 
-                BAUD_921600 = SerialPort::BAUD_921600, 
-                BAUD_1000000 = SerialPort::BAUD_1000000, 
-                BAUD_1152000 = SerialPort::BAUD_1152000, 
-                BAUD_1500000 = SerialPort::BAUD_1500000, 
-                BAUD_2000000 = SerialPort::BAUD_2000000, 
-#if __MAX_BAUD > B2000000
-                BAUD_2500000 = SerialPort::BAUD_2500000, 
-                BAUD_3000000 = SerialPort::BAUD_3000000, 
-                BAUD_3500000 = SerialPort::BAUD_3500000, 
-                BAUD_4000000 = SerialPort::BAUD_4000000, 
-#endif
-#endif /* __linux__ */
-                BAUD_DEFAULT = SerialPort::BAUD_DEFAULT,
-                BAUD_INVALID = -1
-            } ;
-
-            /**
-             * @brief The allowed values of character sizes that can be used
-             *        during the serial communication.
-             *
-             * @deprecated This enumeration is deprecated. It will be
-             *             removed in version 0.7.0. It is here for backward
-             *             compatibility with version 0.5.x. Please use
-             *             SerialPort::CharacterSize instead.
-             */
-            enum CharSizeEnum 
-            {
-                CHAR_SIZE_5 = SerialPort::CHAR_SIZE_5,
-                CHAR_SIZE_6 = SerialPort::CHAR_SIZE_6,
-                CHAR_SIZE_7 = SerialPort::CHAR_SIZE_7,
-                CHAR_SIZE_8 = SerialPort::CHAR_SIZE_8,
-                CHAR_SIZE_DEFAULT = SerialPort::CHAR_SIZE_DEFAULT,
-                CHAR_SIZE_INVALID
-            } ;
-
-            /**
-             * @brief The allowed values of the parity associated with the
-             *        serial port communications.
-             *
-             * @deprecated This enumeration is deprecated and will be removed
-             *             in version 0.7.0. Please use SerialPort::Parity
-             *             instead.
-             */
-            enum ParityEnum 
-            {
-                PARITY_EVEN = SerialPort::PARITY_EVEN,
-                PARITY_ODD  = SerialPort::PARITY_ODD,
-                PARITY_NONE = SerialPort::PARITY_NONE,
-                PARITY_DEFAULT = SerialPort::PARITY_DEFAULT,
-                PARITY_INVALID   //!< Invalid parity value.
-            } ;
-
-            /**
-             * @brief The flow control setting values for a serial port.
-             *
-             * @deprecated This enumeration has been deprecated and
-             *             will be removed in version 0.7.0. Please use
-             *             SerialPort::FlowControl instead.
-             */
-            enum FlowControlEnum 
-            {
-                FLOW_CONTROL_HARD    = SerialPort::FLOW_CONTROL_HARD,
-                FLOW_CONTROL_SOFT    = SerialPort::FLOW_CONTROL_SOFT,
-                FLOW_CONTROL_NONE    = SerialPort::FLOW_CONTROL_NONE,
-                FLOW_CONTROL_DEFAULT = SerialPort::FLOW_CONTROL_DEFAULT,
-                FLOW_CONTROL_INVALID //!< Invalid flow control setting. 
-            } ;
-
-            /* ------------------------------------------------------------
-             * Public Static Members
-             * ------------------------------------------------------------
-             */
-            /**
+        };
+
+        /**
              * @brief The default value of the baud rate of the serial port.
              *
              * @deprecated Please use SerialPort::BAUD_DEFAULT instead.
              */
-            static const BaudRateEnum DEFAULT_BAUD ;
-
-            /** 
-             * @brief The default value of the character size used during the
-             *        serial communication.
-             *
-             * @deprecated Please use SerialPort::CHAR_SIZE_DEFAULT instead.
-             */
-            static const CharSizeEnum DEFAULT_CHAR_SIZE ;
-
-            /** 
-             * @brief The default number of stop bits used.
-             *
-             * @deprecated Please use SerialPort::STOP_BITS_DEFAULT instead.
-             */
-            static const short DEFAULT_NO_OF_STOP_BITS ;
-
-            /** 
-             * @brief The default parity setting.
-             *
-             * @deprecated Please use SerialPort::PARITY_DEFAULT instead.
-             */
-            static const ParityEnum DEFAULT_PARITY ;
-      
-            /**
-             * @brief The default flow control setting.
-             *
-             * @deprecated Please use SerialPort::FLOW_CONTROL_DEFAULT instead.
-             */
-            static const FlowControlEnum DEFAULT_FLOW_CONTROL ;
-
-            /**
-             * @brief The default character buffer size.
-             *
-             * @deprecated VMIN and VTIME will not be supported starting
-             *             from version 0.7.0. Methods of SerialPort class
-             *             provide better mechanisms for implementing read
-             *             and write timeouts.
-             */
-            static const short DEFAULT_VMIN ;
-
-            /**
-             * @brief The default character buffer timing.
-             *
-             * @deprecated VMIN and VTIME will not be supported starting
-             *             from version 0.7.0. Methods of SerialPort class
-             *             provide better mechanisms for implementing read
-             *             and write timeouts.
-             */
-            static const short DEFAULT_VTIME ;
-
-            /* -----------------------------------------------------------------
-             * Constructors and Destructor
-             * -----------------------------------------------------------------
-             */
-            /**
-             * @brief Default Constructor.
-             */
-            SerialStreamBuf() ;
-
-            /**
-             *  @brief Default Destructor.  
-             */
-            ~SerialStreamBuf() ;
-
-            /* -----------------------------------------------------------------
-             * Other Public Methods
-             * -----------------------------------------------------------------
-             */
-            /**
-             * @brief Returns true if a previous call to open() succeeded
-             *        (returned a non-null value) and there has been no
-             *        intervening call to close.
-             */
-            bool is_open() const ;
-
-            /**
-             * @brief If is_open() != <tt>false</tt>, returns a null
-             *        pointer. Otherwise, initializes the <tt>streambuf</tt>
-             *        as required. It then opens a file, if possible, whose
-             *        name is given as the string <tt>filename</tt> using the
-             *        system call <tt>std::open(filename.c_str(), flags)</tt>.
-             *        The value of parameter <tt>flags</tt> is obtained from
-             *        the value of the parameter mode. At present, only
-             *        <tt>ios_base::in</tt> , <tt>ios_base::out</tt> , and
-             *        (<tt>ios_base::in|ios_base::out</tt>) make sense for a
-             *        serial port and hence all other settings result in the
-             *        call to fail. The value of <tt>flags</tt> is obtained as:
-             *        <br>
-             *
-             *        <tt>flags = u_flags | O_NOCTTY</tt>
-             *        <br>
-             *
-             *        where <tt>u_flags</tt> is obtained from the following
-             *        table depending on the value of the parameter mode:
-             *
-             *        <table align="center">
-             *        <tr>
-             *        <td> <b><tt>in</tt></b>      </td>
-             *        <td> <b><tt>out</tt></b>     </td>
-             *        <td> <b><tt>u_flags</tt></b> </td>
-             *        </tr>
-             *        <tr>
-             *        <td> + </td>
-             *        <td> </td>
-             *        <td> <tt>O_RDONLY</tt> </td>
-             *        </tr>
-             *        <tr>
-             *        <td> </td>
-             *        <td> + </td>
-             *        <td> <tt>O_WRONLY</tt> </td>
-             *        </tr>
-             *        <tr>
-             *        <td> + </td>
-             *        <td> + </td>
-             *        <td> <tt>O_RDWR</tt> </td>
-             *        </tr>
-             *        </table>
-             *
-             * @return Returns <tt>this</tt> on success, a null pointer
-             *         otherwise.
-             */
-            SerialStreamBuf* open( const std::string filename,
-                                   std::ios_base::openmode mode =
-                                   std::ios_base::in | std::ios_base::out ) ;
-
-            /**
-             * @brief If is_open() == false, returns a null pointer.
-             *        If a put area exists, calls overflow(EOF) to flush
-             *        characters. Finally it closes the file by calling 
-             *        <tt>std::close(mFileDescriptor)</tt> where
-             *        mFileDescriptor is the value returned by the last call
-             *        to Open().
-             *
-             *        For the implementation of the corresponding function in
-             *        class filebuf, if the last virtual member function called
-             *        on <tt>*this</tt> (between underflow, overflow,
-             *        <tt>seekoff</tt>, and <tt>seekpos</tt>) was overflow then
-             *        it calls <tt>a_codecvt.unshift</tt> (possible several
-             *        times) to determine a termination sequence, inserts those
-             *        characters and calls overflow(EOF) again. However,
-             *        <b>this is not implemented here yet</b>.
-             *
-             *        <b>Postcondition</b>: is_open() == <tt>false<tt>
-             *
-             * @return Returns <tt>this</tt> on success, a null pointer
-             *         otherwise.
-             */
-            SerialStreamBuf* close() ;
-
-            /**
-             * @brief Initializes the serial communication parameters to their
-             *        default values.
-             */
-            int SetParametersToDefault() ;
-
-            /**
-             * @brief Sets the baud rate of the associated serial port unless 
-             *        is_open() != true, then returns -1.
-             * @param baudRate The baud rate value to be set.
-             * @return Returns the baud rate on success and BAUD_INVALID on
-             *         failure.
-             */
-            BaudRateEnum SetBaudRate(const BaudRateEnum baudRate ) ;
-
-            /**
-             * @return Returns the current baud rate of the serial port.
-             *         If the baud rate is not set to a valid value then it
-             *         returns BAUD_INVALID.
-             */
-            BaudRateEnum BaudRate() const ;
-
-            /**
-             * @brief Sets the character size to be used during serial
-             *        communication.
-             * @param characterSize The size of the character to be set.
-             * @return Returns the character size on success and
-             *         CHAR_SIZE_INVALID on failure.
-             */
-            CharSizeEnum SetCharSize(const CharSizeEnum charSize) ;
-
-            /**
-             * @brief Gets the character size currently being used during
-             *        serial communication.
-             * @return Returns the character size currently being used during
-             *         serial communication.
-             */
-            CharSizeEnum CharSize() const ;
-
-            /**
-             * @brief Sets the number of stop bits used during serial
-             *        communication. The only valid values are 1 and 2.
-             * @param numberOfStopBits The number of stop bits. (1 or 2). 
-             * @return Returns the number of stop bits or -1 on failure.
-             */
-            short SetNumOfStopBits(short numOfStopBits) ;
-
-            /**
-             * @brief Get the number of stop bits being used during serial
-             *        communication.
-             * @return Returns the number of stop bits.  
-             */
-            short NumOfStopBits() const ; 
-
-            /**
-             * @brief Sets the parity for serial communication.
-             * @param parityType The parity type value to be set. 
-             * @return Returns the parity type set.
-             */
-            ParityEnum SetParity(const ParityEnum parityType) ;
-
-            /**
-             * @brief Gets the current parity setting for the serial port.
-             * @return Returns the parity setting for the serial port.
-             */
-            ParityEnum Parity() const ;
-
-            /**
-             * @brief Sets the specified flow control.
-             * @param flowControlType The flow control type to be set.
-             * @return Returns the flow control type set.
-             */
-            FlowControlEnum SetFlowControl(const FlowControlEnum flowControlType) ;
-
-            /**
-             * @brief Gets the current flow control setting.
-             * @return Returns the current flow control setting.
-             */
-            FlowControlEnum FlowControl() const ;
-
-            /**
-             * @brief Sets the minimum number of characters for non-canonical
-             *        reads.
-             * @note See VMIN in man termios(3).
-             * @param vMin the number of minimum characters to be set.
-             * @return Returns the minimum number of charcters set.
-             */
-            short SetVMin( short vMin ) ;
-
-            /**
-             * @brief Gets the VMIN value for the device, which represents the
-             *        minimum number of characters for non-canonical reads.
-             * @return Returns the minimum number of characters for
-             *         non-canonical reads.
-             */
-            short VMin() const;
-
-            /** 
-             * @brief Sets character buffer timeout for non-canonical reads in
-             *        deciseconds.
-             * @param vtime The timeout value (in deciseconds) to be set.
-             * @return Returns the character buffer timeout for non-canonical
-             *         reads in deciseconds.
-             */
-            short SetVTime( short vtime ) ;
-
-            /** 
-             * @brief Gets the current timeout value for non-canonical reads in
-             *        deciseconds.
-             * @return Returns the character buffer timeout for non-canonical
-             *         reads in deciseconds. 
-             */
-            short VTime() const;
-
-            /**----------------------------------------------------------------
-             * Operators
-             * ----------------------------------------------------------------
-             */
-
-            /**----------------------------------------------------------------
-             * Friends
-             * ----------------------------------------------------------------
-             */
-        protected:
-            /**----------------------------------------------------------------
-             * Protected Data Members
-             * ----------------------------------------------------------------
-             */
-            /**
-             * @brief Character used to signal that I/O can start while using
-             *        software flow control with the serial port.
-             */
-            static const char CTRL_Q = 0x11;
-      
-            /**
-             * @brief Character used to signal that I/O should stop while using
-             *        software flow control with the serial port.
-             */
-            static const char CTRL_S = 0x13;
-
-            /* ----------------------------------------------------------------
-             * Protected Methods
-             * ----------------------------------------------------------------
-             */
-            /**
-             * @brief Performs an operation that is defined separately for each
-             *        class derived from streambuf. The default behavior is to
-             *        do nothing if gptr() is non-null and gptr()!=egptr().
-             *        Also, setbuf(0, 0) usually means unbuffered I/O and
-             *        setbuf(p, n) means use p[0]...p[n-1] to hold the buffered
-             *        characters. In general, this method implements the
-             *        subclass's notion of getting memory for the buffered
-             *        characters. 
-             *
-             *        In the case of SerialStreamBuffer, we want to keep using
-             *        unbuffered I/O. Hence, using this method has no effect at
-             *        present.
-             */
-            virtual std::streambuf* setbuf( char_type*, 
-                                            std::streamsize ) ;
-
-            /**
-             * @brief Reads upto n characters from the serial port and returns
-             *        them through the character array located at s.
-             * @return Returns the number of characters actually read from the
-             *         serial port. 
-             */
-            virtual std::streamsize xsgetn( char_type*      s, 
-                                            std::streamsize n ) ;
-
-            /**
-             * @brief Checks wether input is available on the port.
-             *        If you call \c SerialStream::in_avail, this method will
-             *        be called to check for available input.
-             *        \code
-             *        while(serial_port.rdbuf()->in_avail() > 0)
-             *        {
-             *            serial_port.get(ch);
-             *            ...
-             *        }
-             *        \endcode
-             */
-        virtual std::streamsize showmanyc();
-
-            /**
-             * @brief Reads and returns the next character from the associated
-             *        serial port if one otherwise returns traits::eof(). This
-             *        method is used for buffered I/O while uflow() is called
-             *        for unbuffered I/O.
-             * @return The next character from the serial port. 
-             */
-            virtual int_type underflow() ;
-
-            /**
-             * @brief Reads and returns the next character from the associated
-             *        serial port if one otherwise returns traits::eof(). This
-             *        method is used for unbuffered I/O while underflow() is
-             *        called for unbuffered I/O.
-             * @return Returns the next character from the serial port.  
-             */
-            virtual int_type   uflow() ;
-
-            /**
-             * @brief This function is called when a putback of a character
-             *        fails. This must be implemented for unbuffered I/O as all
-             *        streambuf subclasses are required to provide putback of
-             *        at least one character.
-             * @return Returns ???
-             */
-            virtual int_type pbackfail(int_type c = traits_type::eof()) ;
-
-            /**
-             * @brief Writes upto n characters from the character sequence at 
-             *        char s to the serial port associated with the buffer. 
-             *
-             * @return Returns the number of characters that were successfully
-             *         written to the serial port. 
-             */
-            virtual std::streamsize xsputn( const char_type* s, 
-                                            std::streamsize  n ) ;
-
-            /**
-             * @brief Writes the specified character to the associated serial
-             *        port.
-             * @param c The character to be written to the serial port.
-             * @return Returns the character. 
-             */
-            virtual int_type overflow(int_type c) ;
-
-        private:
-            /* ------------------------------------------------------------
-             * Private Data Members
-             * ------------------------------------------------------------
-             */
-            
-            /**
-             * The copy constructor and the assignment operator are
-             * declared private but never defined. This allows the
-             * compiler to catch attempts to copy instances of this class.
-             */
-            SerialStreamBuf( const SerialStreamBuf& ) ;
-            SerialStreamBuf& operator=( const SerialStreamBuf& ) ;
-
-            class Implementation ;
-            boost::scoped_ptr<Implementation> mImpl ;
-        
-        }; // class SerialStreamBuf
-
-    } // namespace LibSerial
-
-} // extern "C++"
->>>>>>> a658b105
+        static constexpr BaudRate DEFAULT_BAUD = BaudRate::BAUD_DEFAULT;
+
+        /** 
+         * @brief The default value of the character size used during the
+         *        serial communication.
+         *
+         * @deprecated Please use SerialPort::CHAR_SIZE_DEFAULT instead.
+         */
+        static constexpr CharSize DEFAULT_CHAR_SIZE = CharSize::CHAR_SIZE_DEFAULT;
+
+        /** 
+         * @brief The default number of stop bits used.
+         *
+         * @deprecated Please use SerialPort::STOP_BITS_DEFAULT instead.
+         */
+        static constexpr short DEFAULT_NO_OF_STOP_BITS = 1;
+
+        /** 
+         * @brief The default parity setting.
+         *
+         * @deprecated Please use SerialPort::PARITY_DEFAULT instead.
+         */
+        static constexpr ParityEnum DEFAULT_PARITY = SerialStreamBuf::PARITY_DEFAULT;
+
+        /**
+         * @brief The default flow control setting.
+         *
+         * @deprecated Please use SerialPort::FLOW_CONTROL_DEFAULT instead.
+         */ 
+        static constexpr FlowControlEnum DEFAULT_FLOW_CONTROL = SerialStreamBuf::FLOW_CONTROL_DEFAULT;
+
+        /**
+         * @brief The default character buffer size.
+         *
+         * @deprecated VMIN and VTIME will not be supported starting
+         *             from version 0.7.0. Methods of SerialPort class
+         *             provide better mechanisms for implementing read
+         *             and write timeouts.
+         */
+        static constexpr short DEFAULT_VMIN = 1;
+
+        /**
+         * @brief The default character buffer timing.
+         *
+         * @deprecated VMIN and VTIME will not be supported starting
+         *             from version 0.7.0. Methods of SerialPort class
+         *             provide better mechanisms for implementing read
+         *             and write timeouts.
+         */
+        static constexpr short DEFAULT_VTIME = 0;
+
+        /**
+         * @brief Default Constructor.
+         */
+        SerialStreamBuf();
+
+        /**
+         *  @brief Default Destructor.  
+         */
+        ~SerialStreamBuf();
+
+        /**
+         * @brief Returns true if a previous call to open() succeeded
+         *        (returned a non-null value) and there has been no
+         *        intervening call to close.
+         */
+        bool is_open() const ;
+
+        /**
+         * @brief If is_open() != <tt>false</tt>, returns a null
+         *        pointer. Otherwise, initializes the <tt>streambuf</tt>
+         *        as required. It then opens a file, if possible, whose
+         *        name is given as the string <tt>filename</tt> using the
+         *        system call <tt>std::open(filename.c_str(), flags)</tt>.
+         *        The value of parameter <tt>flags</tt> is obtained from
+         *        the value of the parameter mode. At present, only
+         *        <tt>ios_base::in</tt> , <tt>ios_base::out</tt> , and
+         *        (<tt>ios_base::in|ios_base::out</tt>) make sense for a
+         *        serial port and hence all other settings result in the
+         *        call to fail. The value of <tt>flags</tt> is obtained as:
+         *        <br>
+         *
+         *        <tt>flags = u_flags | O_NOCTTY</tt>
+         *        <br>
+         *
+         *        where <tt>u_flags</tt> is obtained from the following
+         *        table depending on the value of the parameter mode:
+         *
+         *        <table align="center">
+         *        <tr>
+         *        <td> <b><tt>in</tt></b>      </td>
+         *        <td> <b><tt>out</tt></b>     </td>
+         *        <td> <b><tt>u_flags</tt></b> </td>
+         *        </tr>
+         *        <tr>
+         *        <td> + </td>
+         *        <td> </td>
+         *        <td> <tt>O_RDONLY</tt> </td>
+         *        </tr>
+         *        <tr>
+         *        <td> </td>
+         *        <td> + </td>
+         *        <td> <tt>O_WRONLY</tt> </td>
+         *        </tr>
+         *        <tr>
+         *        <td> + </td>
+         *        <td> + </td>
+         *        <td> <tt>O_RDWR</tt> </td>
+         *        </tr>
+         *        </table>
+         *
+         * @return Returns <tt>this</tt> on success, a null pointer
+         *         otherwise.
+         */
+        SerialStreamBuf* open( const std::string filename,
+                               std::ios_base::openmode mode =
+                               std::ios_base::in | std::ios_base::out ) ;
+
+        /**
+         * @brief If is_open() == false, returns a null pointer.
+         *        If a put area exists, calls overflow(EOF) to flush
+         *        characters. Finally it closes the file by calling 
+         *        <tt>std::close(mFileDescriptor)</tt> where
+         *        mFileDescriptor is the value returned by the last call
+         *        to Open().
+         *
+         *        For the implementation of the corresponding function in
+         *        class filebuf, if the last virtual member function called
+         *        on <tt>*this</tt> (between underflow, overflow,
+         *        <tt>seekoff</tt>, and <tt>seekpos</tt>) was overflow then
+         *        it calls <tt>a_codecvt.unshift</tt> (possible several
+         *        times) to determine a termination sequence, inserts those
+         *        characters and calls overflow(EOF) again. However,
+         *        <b>this is not implemented here yet</b>.
+         *
+         *        <b>Postcondition</b>: is_open() == <tt>false<tt>
+         *
+         * @return Returns <tt>this</tt> on success, a null pointer
+         *         otherwise.
+         */
+        SerialStreamBuf* close();
+
+        /**
+         * @brief Initializes the serial communication parameters to their
+         *        default values.
+         */
+        int SetParametersToDefault();
+
+        /**
+         * @brief Sets the baud rate of the associated serial port unless 
+         *        is_open() != true, then returns -1.
+         * @param baudRate The baud rate value to be set.
+         * @return Returns the baud rate on success and BAUD_INVALID on
+         *         failure.
+         */
+        BaudRate SetBaudRate(const BaudRate baudRate );
+
+        /**
+         * @return Returns the current baud rate of the serial port.
+         *         If the baud rate is not set to a valid value then it
+         *         returns BAUD_INVALID.
+         */
+        BaudRate GetBaudRate() const;
+
+        /**
+         * @brief Sets the character size to be used during serial
+         *        communication.
+         * @param characterSize The size of the character to be set.
+         * @return Returns the character size on success and
+         *         CHAR_SIZE_INVALID on failure.
+         */
+        CharSize SetCharSize(const CharSize charSize);
+
+        /**
+         * @brief Gets the character size currently being used during
+         *        serial communication.
+         * @return Returns the character size currently being used during
+         *         serial communication.
+         */
+        CharSize GetCharSize() const;
+
+        /**
+         * @brief Sets the number of stop bits used during serial
+         *        communication. The only valid values are 1 and 2.
+         * @param numberOfStopBits The number of stop bits. (1 or 2). 
+         * @return Returns the number of stop bits or -1 on failure.
+         */
+        short SetNumOfStopBits(const short numOfStopBits);
+
+        /**
+         * @brief Get the number of stop bits being used during serial
+         *        communication.
+         * @return Returns the number of stop bits.  
+         */
+        short GetNumOfStopBits() const;
+
+        /**
+         * @brief Sets the parity for serial communication.
+         * @param parityType The parity type value to be set. 
+         * @return Returns the parity type set.
+         */
+        ParityEnum SetParity(const ParityEnum parityType);
+
+        /**
+         * @brief Gets the current parity setting for the serial port.
+         * @return Returns the parity setting for the serial port.
+         */
+        ParityEnum GetParity() const;
+
+        /**
+         * @brief Sets the specified flow control.
+         * @param flowControlType The flow control type to be set.
+         * @return Returns the flow control type set.
+         */
+        FlowControlEnum SetFlowControl(const FlowControlEnum flowControlType);
+
+        /**
+         * @brief Gets the current flow control setting.
+         * @return Returns the current flow control setting.
+         */
+        FlowControlEnum GetFlowControl() const;
+
+        /**
+         * @brief Sets the minimum number of characters for non-canonical
+         *        reads.
+         * @note See VMIN in man termios(3).
+         * @param vMin the number of minimum characters to be set.
+         * @return Returns the minimum number of charcters set.
+         */
+        short SetVMin(const short vmin);
+
+        /**
+         * @brief Gets the VMIN value for the device, which represents the
+         *        minimum number of characters for non-canonical reads.
+         * @return Returns the minimum number of characters for
+         *         non-canonical reads.
+         */
+        short GetVMin() const;
+
+        /** 
+         * @brief Sets character buffer timeout for non-canonical reads in
+         *        deciseconds.
+         * @param vtime The timeout value (in deciseconds) to be set.
+         * @return Returns the character buffer timeout for non-canonical
+         *         reads in deciseconds.
+         */
+        short SetVTime(const short vtime);
+
+        /** 
+         * @brief Gets the current timeout value for non-canonical reads in
+         *        deciseconds.
+         * @return Returns the character buffer timeout for non-canonical
+         *         reads in deciseconds. 
+         */
+        short GetVTime() const;
+
+    protected:
+        /**
+         * @brief Character used to signal that I/O can start while using
+         *        software flow control with the serial port.
+         */
+        static const char CTRL_Q = 0x11;
+  
+        /**
+         * @brief Character used to signal that I/O should stop while using
+         *        software flow control with the serial port.
+         */
+        static const char CTRL_S = 0x13;
+
+        /**
+         * @brief Performs an operation that is defined separately for each
+         *        class derived from streambuf. The default behavior is to
+         *        do nothing if gptr() is non-null and gptr()!=egptr().
+         *        Also, setbuf(0, 0) usually means unbuffered I/O and
+         *        setbuf(p, n) means use p[0]...p[n-1] to hold the buffered
+         *        characters. In general, this method implements the
+         *        subclass's notion of getting memory for the buffered
+         *        characters. 
+         *
+         *        In the case of SerialStreamBuffer, we want to keep using
+         *        unbuffered I/O. Hence, using this method has no effect at
+         *        present.
+         */
+        virtual std::streambuf* setbuf(char_type*, 
+                                       std::streamsize) override;
+
+        /**
+         * @brief Reads upto n characters from the serial port and returns
+         *        them through the character array located at s.
+         * @return Returns the number of characters actually read from the
+         *         serial port. 
+         */
+        virtual std::streamsize xsgetn( char_type*      s, 
+                                        std::streamsize n ) override ;
+
+        /**
+         * @brief Writes upto n characters from the character sequence at 
+         *        char s to the serial port associated with the buffer. 
+         *
+         * @return Returns the number of characters that were successfully
+         *         written to the serial port. 
+         */
+        virtual std::streamsize xsputn(const char_type* s, 
+                                       std::streamsize  n) override;
+           
+        /**
+         * @brief Checks wether input is available on the port.
+         *        If you call \c SerialStream::in_avail, this method will
+         *        be called to check for available input.
+         *        \code
+         *        while(serial_port.rdbuf()->in_avail() > 0)
+         *        {
+         *            serial_port.get(ch);
+         *            ...
+         *        }
+         *        \endcode
+         */
+        virtual std::streamsize showmanyc() override;
+ 
+        /**
+         * @brief Writes the specified character to the associated serial
+         *        port.
+         * @param c The character to be written to the serial port.
+         * @return Returns the character. 
+         */
+        virtual int_type overflow(int_type c) override;
+
+        /**
+         * @brief Reads and returns the next character from the associated
+         *        serial port if one otherwise returns traits::eof(). This
+         *        method is used for buffered I/O while uflow() is called
+         *        for unbuffered I/O.
+         * @return The next character from the serial port. 
+         */
+        virtual int_type underflow() override;
+
+        /**
+         * @brief Reads and returns the next character from the associated
+         *        serial port if one otherwise returns traits::eof(). This
+         *        method is used for unbuffered I/O while underflow() is
+         *        called for unbuffered I/O.
+         * @return Returns the next character from the serial port.  
+         */
+        virtual int_type uflow() override;
+
+        /**
+         * @brief This function is called when a putback of a character
+         *        fails. This must be implemented for unbuffered I/O as all
+         *        streambuf subclasses are required to provide putback of
+         *        at least one character.
+         * @return Returns ???
+         */
+        virtual int_type pbackfail(int_type c = traits_type::eof()) override;
+
+        /**
+         * @brief Copying and moving of instances of this class are prohibited.
+         *        This allows the compiler to catch attempts to copy instances
+         *        of this class.
+         */
+        SerialStreamBuf(const SerialStreamBuf&) = delete;
+        SerialStreamBuf(SerialStreamBuf&&) = delete;
+
+        SerialStreamBuf& operator=(const SerialStreamBuf&) = delete;
+        SerialStreamBuf& operator=(SerialStreamBuf&&) = delete;
+
+    private:
+        class Implementation;
+        std::unique_ptr<Implementation> mImpl;
+    } ; // class SerialStreamBuf
+} // namespace LibSerial
 
 #endif // #ifndef _SerialStreamBuf_h_