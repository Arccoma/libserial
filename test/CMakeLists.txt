--- conflicted
+++ resolved
@@ -2,13 +2,8 @@
   LibSerialTests.cpp
   )
 
-<<<<<<< HEAD
 TARGET_LINK_LIBRARIES(LibSerialTests
-  libserial
-=======
-TARGET_LINK_LIBRARIES(unitTests
   libserial_static
->>>>>>> 92299978
   GTestMain
 )
 
