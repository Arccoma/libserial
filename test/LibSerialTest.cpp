--- conflicted
+++ resolved
@@ -198,12 +198,8 @@
         ASSERT_TRUE(serialStream.IsOpen());
 
         size_t maxBaudIndex = 17;
-        
-<<<<<<< HEAD
-        // // @TODO - Why don't the higher baud rates work?
-=======
+
         // @TODO - Why does setting higher baud rates fail?
->>>>>>> 2c4533ad
         // #ifdef __linux__
         //     maxBaudIndex = 26;
             
@@ -304,11 +300,7 @@
         ASSERT_FALSE(serialPort.IsOpen());
     }
 
-<<<<<<< HEAD
-    void testSerialPortReadAndWrite()
-=======
     void testSerialPortReadWrite()
->>>>>>> 2c4533ad
     {
         serialPort.Open();
         serialPort2.Open();
@@ -377,11 +369,17 @@
         ASSERT_TRUE(serialPort2.IsOpen());
 
         ASSERT_FALSE(serialPort.IsDataAvailable());
+        ASSERT_FALSE(serialPort2.IsDataAvailable());
 
         serialPort.WriteByte((unsigned char)writeByte);
-        usleep(1); // @TODO - This should be replaced to a call to tcdrain();
+        serialPort2.WriteByte((unsigned char)writeByte);
+        usleep(250); // @TODO - This should be replaced to a call to tcdrain();
+        ASSERT_TRUE(serialPort.IsDataAvailable());
         ASSERT_TRUE(serialPort2.IsDataAvailable());
 
+        readByte = (char)serialPort.ReadByte(1);
+        ASSERT_FALSE(serialPort.IsDataAvailable());
+        
         readByte = (char)serialPort2.ReadByte(1);
         ASSERT_FALSE(serialPort2.IsDataAvailable());
 
@@ -401,12 +399,8 @@
         
         #ifdef __linux__
             maxBaudIndex = 26;
-            
-<<<<<<< HEAD
-            // // @TODO - Why don't higher baud rates work?
-=======
+
             // @TODO - Why does setting the highest baud rates fail?
->>>>>>> 2c4533ad
             // #if __MAX_BAUD > B2000000
             //     maxBaudIndex = 30;
             // #endif
@@ -462,11 +456,7 @@
         serialPort.Open();
         ASSERT_TRUE(serialPort.IsOpen());
 
-<<<<<<< HEAD
-        // @TODO - FLOW_CONTROL_SOFT flow control aparrently is not valid.
-=======
         // @TODO - FLOW_CONTROL_SOFT flow control is not valid.
->>>>>>> 2c4533ad
         for (size_t i = 0; i < 2; i++)
         {
             serialPort.SetFlowControl(serialPortFlowControl[i]);
@@ -590,15 +580,9 @@
 {
     SCOPED_TRACE("Serial Stream Read and Write Test");
 
-<<<<<<< HEAD
-    for (size_t i = 0; i < 100; i++)
-    {
-        testSerialStreamReadAndWrite();
-=======
     for (size_t i = 0; i < 1000; i++)
     {
         testSerialStreamReadWrite();
->>>>>>> 2c4533ad
     }
 }
 
@@ -638,17 +622,12 @@
 
 TEST_F(LibSerialTest, testSerialPortOpenClose)
 {
-<<<<<<< HEAD
     SCOPED_TRACE("Serial Port Open and Close Test");
 
     for (size_t i = 0; i < 100; i++)
     {
         testSerialPortOpenClose();
     }
-=======
-    SCOPED_TRACE("Serial Stream Open and Close Test");
-    testSerialStreamOpenClose();
->>>>>>> 2c4533ad
 }
 
 TEST_F(LibSerialTest, testSerialPortReadWrite)
